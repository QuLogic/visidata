.Dd January 12, 2019
.Dt vd \&1 "Quick Reference Guide" 
.Os Linux/MacOS
.
.\" Long option with arg: .Lo f filetype format
.\" Long flag: .Lo f filetype
.de Lo
.It Cm -\\$1 Ns , Cm --\\$2 Ns = Ns Ar \\$3
..
.de Lf
.It Cm -\\$1 Ns , Cm --\\$2
..
.Sh NAME
.
.Nm VisiData
.Nd a terminal utility for exploring and arranging tabular data
.
.Sh SYNOPSIS
.
.Nm vd
.Op Ar options
.Op Ar input No ...
.
.Nm vd
.Op Ar options
.Cm --play Ar cmdlog
.Op Cm -w Ar waitsecs
.Op Cm --batch
.Op Cm -o Ar output
.Op Ar field Ns Cm = Ns Ar value No ...
.
.Sh DESCRIPTION
.Nm VisiData No is an easy-to-use multipurpose tool to explore, clean, edit, and restructure data.
Rows can be selected, filtered, and grouped; columns can be rearranged, transformed, and derived via regex or Python expressions; and workflows can be saved, documented, and replayed.
.
.Ss REPLAY MODE
.Bl -tag -width XXXXXXXXXXXXXXXXXXXXXX -compact
.Lo p play cmdlog
.No replay a saved Ar cmdlog No within the interface
.
.Lo w replay-wait seconds
.No wait Ar seconds No between commands
.
.Lf b batch
replay in batch mode (with no interface)
.
.Lo o output file
.No save final visible sheet to Ar file No as .tsv
.
.It Sy --replay-movement
.No toggle Sy --play No to move cursor cell-by-cell
.It Ar field Ns Cm = Ns Ar value
.No replace \&"{ Ns Ar field Ns }\&" in Ar cmdlog No contents with Ar value
.El
.
.Ss Commands During Replay
.Bl -tag -width XXXXXXXXXXXXXXXXXXX -compact -offset XXX
.It Sy ^U
pause/resume replay
.It Sy Tab
execute next row in replaying sheet
.It Sy ^K
cancel current replay
.El
.
.Ss GLOBAL COMMANDS
In most cases, commands that affect selected rows will affect all rows if no rows are selected.
.Pp
.Ss Keystrokes for the Cautious
.Bl -tag -width XXXXXXXXXXXXXXX -compact
.It Ic " ^H"
view this man page
.It Ic "z^H"
view sheet of commands and keybindings
.It Ic " ^Q"
abort program immediately
.It Ic " ^C"
cancel user input or abort all async threads on current sheet
.It Ic " q"
quit current sheet
.It Ic "gq"
quit all sheets (clean exit)
.El
.Ss "Cursor Movement"
.
.Bl -tag -width XXXXXXXXXXXXXXX -compact
.
.It Ic "Arrow PgUp Home"
move as expected
.It Ic " h   j   k   l"
move left/down/up/right
.It Ic "gh  gj  gk  gl"
move all the way to the left/bottom/top/right of sheet
.It Ic "     G  gg"
move all the way to the bottom/top of sheet
.It Ic "^B  ^F"
scroll one page back/forward
.Pp
.It Ic "^^" No (Ctrl-^)
jump to previous sheet (swaps with current sheet)
.Pp
.It Ic  " /   ?" Ar regex
.No search for Ar regex No forward/backward in current column
.It Ic  "g/  g?" Ar regex
.No search for Ar regex No forward/backward over all visible columns
.It Ic  "z/  z?" Ar expr
.No search by Python Ar expr No forward/backward in current column (with column names as variables)
.It Ic  " n   N"
move to next/previous match from last search
.Pp
.It Ic  " <   >"
move up/down to next value in current column
.It Ic  "z<  z>"
move up/down to next null in current column
.It Ic " {   }"
move up/down to next selected row
.
.El
.Pp
.Bl -tag -width XXXXXXXXXXXXXXX -compact
.Pp
.It Ic " c" Ar regex
.No move to next column with name matching Ar regex
.It Ic " r" Ar regex
.No move to next row with key matching Ar regex
.It Ic "zc  zr" Ar number
.No move to column/row Ar number (0-based)
.Pp
.It Ic " H   J   K   L"
slide current row/column left/down/up/right
.It Ic "gH  gJ  gK  gL"
slide current row/column all the way to the left/bottom/top/right of sheet
.Pp
.It Ic "zh  zj  zk  zl"
scroll one left/down/up/right
.El
.
.Ss Column Manipulation
.
.Bl -tag -width XXXXXXXXXXXXXXX -compact
.
.It Ic " _" Ns " (underscore)"
adjust width of current column
.It Ic "g_"
adjust width of all visible columns
.It Ic "z_" Ar number
.No adjust width of current column to Ar number
.Pp
.It Ic " -" Ns " (hyphen)"
hide current column
.It Ic "z-" Ns
reduce width of current column by half
.It Ic "gv" Ns
unhide all columns
.Pp
.It Ic "! z!" Ns
toggle/unset current column as a key column
.It Ic "~  #  %  $  @  z#"
set type of current column to str/int/float/currency/date/len
.It Ic "  ^"
edit name of current column
.It Ic " g^"
set names of all unnamed visible columns to contents of selected rows (or current row)
.It Ic " z^"
set name of current column to combined contents of current cell in selected rows (or current row)
.It Ic "gz^"
set name of all visible columns to combined contents of current column for selected rows (or current row)
.Pp
.It Ic "  =" Ar expr
.No create new column from Python Ar expr Ns , with column names as variables
.It Ic " g=" Ar expr
.No set current column for selected rows to result of Python Ar expr
.It Ic "gz=" Ar expr
.No set current column for selected rows to the items in result of Python sequence Ar expr
.It Ic " z=" Ar expr
.No evaluate Python expression on current row and show result on status line
.El
.Bl -tag -width XXXXXXXXXXXXXXX -compact
.It Ic " '" Ns " (tick)"
add a frozen copy of current column with all cells evaluated
.It Ic "g'"
open a frozen copy of current sheet with all visible columns evaluated
.It Ic "z'  gz'"
reset cache for current/all visible column(s)
.Pp
.It Ic " \&:" Ar regex
.No add new columns from Ar regex No split; number of columns determined by example row at cursor
.It Ic " \&;" Ar regex
.No add new columns from capture groups of Ar regex No (also requires example row)
.It Ic "z" Ns Ic "\&;" Ar expr
.No add new column from bash Ar expr Ns , with Sy $ Ns columnNames as variables
.It Ic " *" Ar regex Ns Sy / Ns Ar subst
.No add column derived from current column, replacing Ar regex No with Ar subst No (may include Sy \e1 No backrefs)
.It Ic "g*  gz*" Ar regex Ns Sy / Ns Ar subst
.No modify selected rows in current/all visible column(s), replacing Ar regex No with Ar subst No (may include Sy \e1 No backrefs)
.Pp
.It Ic " (   g("
.No expand current/all visible column(s) of lists (e.g. Sy [3] Ns ) or dicts (e.g. Sy {3} Ns ) fully
.It Ic "z(  gz(" Ar depth
.No expand current/all visible column(s) of lists (e.g. Sy [3] Ns ) or dicts (e.g. Sy {3} Ns ) to given Ar depth ( Ar 0 Ns = fully)
.It Ic " )"
unexpand current column; restore original column and remove other columns at this level
.El
.Ss Row Selection
.
.Bl -tag -width XXXXXXXXXXXXXXX -compact
.
.It Ic "  s   t   u"
select/toggle/unselect current row
.It Ic " gs  gt  gu"
select/toggle/unselect all rows
.It Ic " zs  zt  zu"
select/toggle/unselect rows from top to cursor
.It Ic "gzs gzt gzu"
select/toggle/unselect rows from cursor to bottom
.It Ic " |   \e\ " Ns Ar regex
.No select/unselect rows matching Ar regex No in current column
.It Ic "g|  g\e\ " Ns Ar regex
.No select/unselect rows matching Ar regex No in any visible column
.It Ic "z|  z\e\ " Ns Ar expr
.No select/unselect rows matching Python Ar expr No in any visible column
.It Ic " \&," Ns " (comma)"
select rows matching current cell in current column
.It Ic "g\&,"
select rows matching current row in all visible columns
.
.El
.
.
.Ss Row Sorting/Filtering
.
.Bl -tag -width XXXXXXXXXXXXXXX -compact
.
.It Ic " [   ]"
sort ascending/descending by current column
.It Ic "g[  g]"
sort ascending/descending by all key columns
.It Ic " \&""
open duplicate sheet with only selected rows
.It Ic "g\&""
open duplicate sheet with all rows
.It Ic "gz\&""
open duplicate sheet with deepcopy of selected rows
.El
.Ss Editing Rows and Cells
.
.Bl -tag -width XXXXXXXXXXXXXXX -compact
.It Ic "  a   za"
append a blank row/column
.It Ic " ga  gza" Ar number
.No append Ar number No blank rows/columns
.It Ic "  d   gd"
delete (cut) current/selected row(s) and move to clipboard
.It Ic "  y   gy"
yank (copy) current/all selected row(s) to clipboard
.It Ic " zy  gzy"
yank (copy) contents of current column for current/selected row(s) to clipboard
.It Ic " zd  gzd"
delete (cut) contents of current column for current/selected row(s) and move to clipboard
.It Ic "  p    P"
paste clipboard rows after/before current row
.It Ic " zp  gzp"
set contents of current column for current/selected row(s) to last clipboard value
.It Ic "  Y   gY"
.No yank (copy) current/all selected row(s) to system clipboard (using Sy options.clipboard_copy_cmd Ns )
.It Ic " zY  gzY"
.No yank (copy) contents of current column for current/selected row(s) to system clipboard (using Sy options.clipboard_copy_cmd Ns )
.It Ic "  f"
fill null cells in current column with contents of non-null cells up the current column
.
.
.It Ic "  e" Ar text
edit contents of current cell
.It Ic " ge" Ar text
.No set contents of current column for selected rows to Ar text
.
.El
.
.Ss "  Commands While Editing Input"
.Bl -tag -width XXXXXXXXXXXXXXX -compact -offset XXX
.It Ic "Enter  ^C"
accept/abort input
.It Ic ^O
open external $EDITOR to edit contents
.It Ic ^R
reload initial value
.It Ic "^A  ^E"
move to beginning/end of line
.It Ic "^B  ^F"
move back/forward one character
.It Ic "^H  ^D"
delete previous/current character
.It Ic ^T
transpose previous and current characters
.It Ic "^U  ^K"
clear from cursor to beginning/end of line
.It Ic "Backspace  Del"
delete previous/current character
.It Ic Insert
toggle insert mode
.It Ic "Up  Down"
set contents to previous/next in history
.It Ic "Tab  Shift+Tab"
autocomplete input (when available)
.
.El
.
.Ss Data Toolkit
.Bl -tag -width XXXXXXXXXXXXXXX -compact
.It Ic " o" Ar input
open
.Ar input No in Sy VisiData
.It Ic "^S g^S" Ar filename
.No save current/all sheet(s) to Ar filename No in format determined by extension (default .tsv)
.It ""
.No Note: if the format does not support multisave, or the Ar filename No ends in a Sy / Ns , a directory will be created.
.It Ic "z^S" Ar filename
.No save key columns and current column only to Ar filename No in format determined by extension (default .tsv)
.It Ic "^D" Ar filename.vd
.No save Sy CommandLog No to Ar filename.vd No file
.It Ic "A" Ar number
.No open new blank sheet with Ar number No columns
.It Ic "R" Ar number
pushes sheet with random population subset of
.Ar number No rows
.It Ic "T"
open new sheet with rows and columns transposed
.Pp
.It Ic " +" Ar aggregator
.No add Ar aggregator No to current column (see Sy "Frequency Table" Ns )
.It Ic "z+" Ar aggregator
.No display result of Ar aggregator No over values in selected rows for current column
.Pp
.El
.Ss Data Visualization
.Bl -tag -width XXXXXXXXXXXXX -compact
.It Ic " ." No (dot)
.No plot current numeric column vs key columns. The numeric key column is used for the x-axis; categorical key column values determine color.
.It Ic "g."
.No plot a graph of all visible numeric columns vs key columns.
.Pp
.El
.No If rows on the current sheet represent plottable coordinates (as in .shp or vector .mbtiles sources),
.Ic " ." No plots the current row, and Ic "g." No plots all selected rows (or all rows if none selected).
.Ss "  Canvas-specific Commands"
.Bl -tag -width XXXXXXXXXXXXXXXXXX -compact -offset XXX
.It Ic " +   -"
increase/decrease zoom level, centered on cursor
.It Ic " _" No (underscore)
zoom to fit full extent
.It Ic " s   t   u"
select/toggle/unselect rows on source sheet contained within canvas cursor
.It Ic "gs  gt  gu"
select/toggle/unselect rows on source sheet visible on screen
.It Ic " d"
delete rows on source sheet contained within canvas cursor
.It Ic "gd"
delete rows on source sheet visible on screen
.It Ic " Enter"
open sheet of source rows contained within canvas cursor
.It Ic "gEnter"
open sheet of source rows visible on screen
.It Ic " 1" No - Ic "9"
toggle display of layers
.It Ic "^L"
redraw all pixels on canvas
.It Ic " v"
.No toggle Ic show_graph_labels No option
.It Ic "mouse scrollwheel"
zoom in/out of canvas
.It Ic "left click-drag"
set canvas cursor
.It Ic "right click-drag"
scroll canvas
.El
.Ss Other Commands
.
.Bl -tag -width XXXXXXXXXXXXXXX -compact
.It Ic "Q"
.No quit current sheet and remove it from the Sy CommandLog
.It Ic "V"
view contents of current cell in a new TextSheet
.It Ic "  v"
toggle sheet-specific visibility (text wrap on TextSheet, legends/axes on Graph)
.Pp
.It Ic "Space" Ar longname
.No execute command by its Ar longname
.Pp
.It Ic " ^E"
view traceback for most recent error
.It Ic "g^E"
view traceback for most recent errors
.It Ic "z^E"
view traceback for error in current cell
.Pp
.It Ic " ^L"
refresh screen
.It Ic " ^R"
reload current sheet
.It Ic "z^R"
clear cache for current column
.It Ic " ^Z"
suspend VisiData process
.It Ic " ^G"
show cursor position and bounds of current sheet on status line
.It Ic " ^V"
show version and copyright information on status line
.It Ic " ^P"
.No open Sy Status History
.
.El
.Pp
.Bl -tag -width XXXXXXXXXXXXXXX -compact
.It Ic " ^Y  z^Y  g^Y"
open current row/cell/sheet as Python object
.It Ic " ^X" Ar expr
.No evaluate Python Ar expr No and opens result as Python object
.It Ic "z^X" Ar expr
.No evaluate Python Ar expr No on current row and shows result on status line
.It Ic "g^X" Ar stmt
.No execute Python Ar stmt No in the global scope
.El
.
.Ss Internal Sheets List
.Bl -tag -width Xx -compact
.It Sy " \&."
.Sy Directory Sheet No "            browse and modify properties of files in a directory"
.It " "
.It Sy Metasheets
.It Sy " \&."
.Sy Columns Sheet No (Shift+C) "    edit column properties"
.It Sy " \&."
.Sy Sheets Sheet No (Shift+S) "     jump between sheets or join them together"
.It Sy " \&."
.Sy Options Sheet No (Shift+O) "    edit configuration options"
.It Sy " \&."
.Sy Commandlog No (Shift+D) "       modify and save commands for replay"
.It Sy " \&."
.Sy Error Sheet No (^E) "           view last error"
.It Sy " \&."
.Sy Status History No (^P) "        view history of status messages"
.It Sy " \&."
.Sy Threads Sheet No (^T) "         view, cancel, and profile asynchronous threads"
.Pp
.It Sy Derived Sheets
.It Sy " \&."
.Sy Frequency Table No (Shift+F) "  group rows by column value, with aggregations of other columns"
.It Sy " \&."
.Sy Describe Sheet No (Shift+I) "   view summary statistics for each column"
.It Sy " \&."
.Sy Pivot Table No (Shift+W) "      group rows by key and summarize current column"
.It Sy " \&."
.Sy Melted Sheet No (Shift+M) "     unpivot non-key columns into variable/value columns"
.El
.
.Ss INTERNAL SHEETS
.Ss Directory Sheet
.Bl -inset -compact
.It (sheet-specific commands)
.It Modifying any cell changes the in-memory value. Changes are only applied to the filesystem with Ic ^S
.El
.Bl -tag -width XXXXXXXXXXXXXXX -compact -offset XXX
.It Ic "Enter  gEnter"
open current/selected file(s) as new sheet(s)
.It Ic " ^O  g^O"
open current/selected file(s) in external $EDITOR
.It Ic " d   gd"
schedule current/selected file(s) for deletion
.It Ic " ^R  z^R  gz^R"
reload information for all/current/selected file(s), undoing any pending changes
.It Ic "z^S   ^S"
apply all deferred changes to current/all file(s)
.El
.
.Ss METASHEETS
.Ss Columns Sheet (Shift+C)
.Bl -inset -compact
.It Properties of columns on the source sheet can be changed with standard editing commands ( Ns Sy e  ge g= Del Ns ) on the Sy Columns Sheet Ns . Multiple aggregators can be set by listing them (separated by spaces) in the aggregators column.  The 'g' commands affect the selected rows, which are the literal columns on the source sheet.
.El
.Bl -inset -compact
.It (global commands)
.El
.Bl -tag -width XXXXXXXXXXXXXXX -compact -offset XXX
.It Ic gC
.No open Sy Columns Sheet No for all visible columns on all sheets
.El
.Bl -inset -compact
.It (sheet-specific commands)
.El
.Bl -tag -width XXXXXXXXXXXXXXX -compact -offset XXX
.It Ic " &"
add column from concatenating selected source columns
.It Ic "g! gz!"
toggle/unset selected columns as key columns on source sheet
.It Ic "g+" Ar aggregator
add Ar aggregator No to selected source columns
.It Ic "g-" No (hyphen)
hide selected columns on source sheet
.It Ic "g~ g# g% g$ g@  gz#"
set type of selected columns on source sheet to str/int/float/currency/date/len
.It Ic " Enter"
.No open a Sy Frequency Table No sheet grouped by column referenced in current row
.El
.
.Ss Sheets Sheet (Shift+S)
.Bl -inset -compact
.It (global commands)
.El
.Bl -tag -width XXXXXXXXXXXXXXX -compact -offset XXX
.It Ic gS
.No open Sy Sheets Graveyard No which includes references to closed sheets
.El
.Bl -inset -compact
.It (sheet-specific commands)
.El
.Bl -tag -width XXXXXXXXXXXXXXX -compact -offset XXX
.It Ic " Enter"
jump to sheet referenced in current row
.It Ic " a"
add row to reference a new blank sheet
.It Ic "gC"
.No open Sy Columns Sheet No with all columns from selected sheets
.It Ic "gI"
.No open Sy Describe Sheet No with all columns from selected sheets
.It Ic "g^R"
.No reload all selected sheets
.It Ic "z^C  gz^C"
abort async threads for current/selected sheets(s)
.It Ic " &" Ar jointype
.No merge selected sheets with visible columns from all, keeping rows according to Ar jointype Ns :
.El
.Bl -tag -width x -compact -offset XXXXXXXXXXXXXXXXXXXX 
.It Sy "\&."
.Sy inner No " keep only rows which match keys on all sheets"
.It Sy "\&."
.Sy outer No "  keep all rows from first selected sheet"
.It Sy "\&."
.Sy full No "  keep all rows from all sheets (union)"
.It Sy "\&."
.Sy diff No "  keep only rows NOT in all sheets"
.It Sy "\&."
.Sy append No "keep all rows from all sheets (concatenation)"
.It Sy "\&."
.Sy extend No "copy first selected sheet, keeping all rows and sheet type, and extend with columns from other sheets"
.El
.
.Ss Options Sheet (Shift+O)
.Bl -inset -compact
.It (global commands)
.El
.Bl -tag -width XXXXXXXXXXXXXXX -compact -offset XXX
.It Ic Shift+O
.No edit global options (apply to Sy all sheets Ns )
.It Ic zO
.No edit sheet options (apply to Sy this sheet No only)
.It Ic gO
.No open Sy ~/.visidatarc
.El
.Bl -inset -compact 
.It (sheet-specific commands)
.El
.Bl -tag -width XXXXXXXXXXXXXXX -compact -offset XXX
.It Ic "Enter  e"
edit option at current row
.El
.
.Ss CommandLog (Shift+D)
.Bl -inset -compact
.It (global commands)
.El
.Bl -tag -width XXXXXXXXXXXXXXX -compact -offset XXX
.It Ic gD
.No open Sy Directory Sheet No for Sy options.visidata_dir No (default: Sy ~/.visidata/ Ns ), which contains saved commandlogs and macros
.El
.Bl -inset -compact
.It (sheet-specific commands)
.El
.Bl -tag -width XXXXXXXXXXXXXXX -compact -offset XXX
.It Ic "  x"
replay command in current row
.It Ic " gx"
replay contents of entire CommandLog
.It Ic " ^C"
abort replay
.It Ic "z^S" Ar keystroke
.No save selected rows to macro mapped to Ar keystroke
.It ""
.No Macros are saved to Sy .visidata/macro/command-longname.vd Ns . The list of macros is saved at Sy .visidata/macros.vd No (keystroke, filename).
.El
.
.Ss DERIVED SHEETS
.Ss Frequency Table (Shift+F)
.Bl -inset -compact
.It A Sy Frequency Table No groups rows by one or more columns, and includes summary columns for those with aggregators.
.It (global commands)
.El
.Bl -tag -width XXXXXXXXXXXXXXX -compact -offset XXX
.It Ic gF
open Frequency Table, grouped by all key columns on source sheet
.It Ic zF
open one-line summary for selected rows
.El
.Bl -inset -compact
.It (sheet-specific commands)
.El
.Bl -tag -width XXXXXXXXXXXXXXX -compact -offset XXX
.It Ic " s   t   u"
select/toggle/unselect these entries in source sheet
.It Ic " Enter"
open sheet of source rows that are grouped in current cell
.El
.
.Ss Describe Sheet (Shift+I)
.Bl -inset -compact
.It (global commands)
.El
.Bl -tag -width XXXXXXXXXXXXXXX -compact -offset XXX
.It Ic gI
.No open Sy Describe Sheet No for all visible columns on all sheets
.El
.Bl -inset -compact
.It (sheet-specific commands)
.El
.Bl -tag -width XXXXXXXXXXXXXXX -compact -offset XXX
.It Ic "zs  zu"
select/unselect rows on source sheet that are being described in current cell
.It Ic " !"
toggle/unset current column as a key column on source sheet
.It Ic " Enter"
.No open a Sy Frequency Table No sheet grouped on column referenced in current row
.It Ic "zEnter"
open copy of source sheet with rows described in current cell
.El
.
.Ss Pivot Table (Shift+W)
.Bl -inset -compact
.It Set key column(s) and aggregators on column(s) before pressing Sy Shift+W No on the column to pivot.
.It (sheet-specific commands)
.El
.Bl -tag -width XXXXXXXXXXXXXXX -compact -offset XXX
.It Ic " Enter"
open sheet of source rows aggregated in current pivot row
.It Ic "zEnter"
open sheet of source rows aggregated in current pivot cell
.El
.Ss Melted Sheet (Shift+M)
.Bl -inset -compact
.It Open melted sheet (unpivot), with key columns retained and all non-key columns reduced to Variable-Value rows.
.It (global commands)
.El
.Bl -tag -width XXXXXXXXXXXXXXX -compact -offset XXX
.It Ic "gM" Ar regex
.No open melted sheet (unpivot), with key columns retained and Ar regex No capture groups determining how the non-key columns will be reduced to Variable-Value rows.
.El
.Ss Python Object Sheet (^X ^Y g^Y z^Y)
.Bl -inset -compact
.It (sheet-specific commands)
.El
.Bl -tag -width XXXXXXXXXXXXXXX -compact -offset XXX
.It Ic " Enter"
dive further into Python object
.It Ic " e"
edit contents of current cell
.It Ic " v"
toggle show/hide for methods and hidden properties
.It Ic "gv  zv"
show/hide methods and hidden properties
.El
.
.Sh COMMANDLINE OPTIONS
.Bl -tag -width XXXXXXXXXXXXXXXXXXXXXXXXXXX -compact
.
.Lo f filetype filetype
.No "tsv               "
set loader to use for
.Ar filetype
instead of file extension
.
.Lo y confirm-overwrite F
.No "True              "
overwrite existing files without confirmation
.
.It Cm --diff Ns = Ns Ar base
.No "None              "
.No add colorizer for all sheets against Ar base
.
.El
.Bl -tag -width XXXXXXXXXXXXXXXXXXXXXXXXXXXXXXXXXXXXXXXXXXXXXX -compact
.It Sy --encoding Ns = Ns Ar "str              " No "utf-8"
encoding passed to codecs.open
.It Sy --encoding-errors Ns = Ns Ar "str       " No "surrogateescape"
encoding_errors passed to codecs.open
.It Sy --regex-flags Ns = Ns Ar "str           " No "I"
flags to pass to re.compile() [AILMSUX]
.It Sy --default-width Ns = Ns Ar "int         " No "20"
default column width
<<<<<<< HEAD
=======
.It Sy --wrap No "                      False"
wrap text to fit window width on TextSheet
>>>>>>> f066c52a
.It Sy --bulk-select-clear No "         False"
clear selected rows before new bulk selections
.It Sy --cmd-after-edit Ns = Ns Ar "str        " No "go-down"
command longname to execute after successful edit
.It Sy --col-cache-size Ns = Ns Ar "int        " No "0"
max number of cache entries in each cached column
.It Sy --quitguard No "                 False"
confirm before quitting last sheet
.It Sy --null-value Ns = Ns Ar "NoneType       " No "None"
a value to be counted as null
.It Sy --force-valid-colnames No "      False"
clean column names to be valid Python identifiers
.It Sy --debug No "                     False"
exit on error and display stacktrace
<<<<<<< HEAD
=======
.It Sy --curses-timeout Ns = Ns Ar "int        " No "100"
curses timeout in ms
>>>>>>> f066c52a
.It Sy --force-256-colors No "          False"
use 256 colors even if curses reports fewer
.It Sy --use-default-colors No "        False"
curses use default terminal colors
.It Sy --note-pending Ns = Ns Ar "str          " No "\[u231B]"
note to display for pending cells
.It Sy --note-format-exc Ns = Ns Ar "str       " No "?"
cell note for an exception during formatting
.It Sy --note-getter-exc Ns = Ns Ar "str       " No "!"
cell note for an exception during computation
.It Sy --note-type-exc Ns = Ns Ar "str         " No "!"
cell note for an exception during type conversion
.It Sy --note-unknown-type Ns = Ns Ar "str     " No ""
cell note for unknown types in anytype column
.It Sy --scroll-incr Ns = Ns Ar "int           " No "3"
amount to scroll with scrollwheel
.It Sy --wrap No "                      False"
wrap text to fit window width on TextSheet
.It Sy --save-filetype Ns = Ns Ar "str         " No "tsv"
specify default file type to save as
.It Sy --skip Ns = Ns Ar "int                  " No "0"
skip first N lines of text input
.It Sy --confirm-overwrite Ns = Ns Ar "bool    " No "True"
whether to prompt for overwrite confirmation on save
.It Sy --safe-error Ns = Ns Ar "str            " No "#ERR"
error string to use while saving
.It Sy --header Ns = Ns Ar "int                " No "1"
parse first N rows of certain formats as column names
.It Sy --delimiter Ns = Ns Ar "str             " No "	"
delimiter to use for tsv filetype
.It Sy --filetype Ns = Ns Ar "str              " No ""
specify file type
.It Sy --tsv-safe-newline Ns = Ns Ar "str      " No ""
replacement for tab character when saving to tsv
.It Sy --tsv-safe-tab Ns = Ns Ar "str          " No ""
replacement for newline character when saving to tsv
.It Sy --clipboard-copy-cmd Ns = Ns Ar "str    " No ""
command to copy stdin to system clipboard
.It Sy --visibility Ns = Ns Ar "int            " No "0"
visibility level (0=low, 1=high)
.It Sy --min-memory-mb Ns = Ns Ar "int         " No "0"
minimum memory to continue loading and async processing
.It Sy --replay-wait Ns = Ns Ar "float         " No "0.0"
time to wait between replayed commands, in seconds
.It Sy --replay-movement No "           False"
insert movements during replay
.It Sy --visidata-dir Ns = Ns Ar "str          " No "~/.visidata/"
directory to load and store macros
.It Sy --rowkey-prefix Ns = Ns Ar "str         " No "\[u30AD]"
string prefix for rowkey in the cmdlog
.It Sy --cmdlog-histfile Ns = Ns Ar "str       " No ""
file to autorecord each cmdlog action to
.It Sy --regex-maxsplit Ns = Ns Ar "int        " No "0"
maxsplit to pass to regex.split
.It Sy --default-sample-size Ns = Ns Ar "int   " No "100"
number of rows to sample for regex.split
.It Sy --show-graph-labels Ns = Ns Ar "bool    " No "True"
show axes and legend on graph
.It Sy --plot-colors Ns = Ns Ar "str           " No ""
list of distinct colors to use for plotting distinct objects
.It Sy --zoom-incr Ns = Ns Ar "float           " No "2.0"
amount to multiply current zoomlevel when zooming
.It Sy --motd-url Ns = Ns Ar "str              " No ""
source of randomized startup messages
.It Sy --profile Ns = Ns Ar "str               " No ""
filename to save binary profiling data
.It Sy --csv-dialect Ns = Ns Ar "str           " No "excel"
dialect passed to csv.reader
.It Sy --csv-delimiter Ns = Ns Ar "str         " No ","
delimiter passed to csv.reader
.It Sy --csv-quotechar Ns = Ns Ar "str         " No """
quotechar passed to csv.reader
.It Sy --csv-skipinitialspace Ns = Ns Ar "bool " No "True"
skipinitialspace passed to csv.reader
.It Sy --csv-escapechar Ns = Ns Ar "NoneType   " No "None"
escapechar passed to csv.reader
.It Sy --safety-first No "              False"
sanitize input/output to handle edge cases, with a performance cost
.It Sy --json-indent Ns = Ns Ar "NoneType      " No "None"
indent to use when saving json
.It Sy --fixed-rows Ns = Ns Ar "int            " No "1000"
number of rows to check for fixed width columns
.It Sy --pcap-internet Ns = Ns Ar "str         " No "n"
(y/s/n) if save_dot includes all internet hosts separately (y), combined (s), or does not include the internet (n)
.It Sy --graphviz-edge-labels Ns = Ns Ar "bool " No "True"
whether to include edge labels on graphviz diagrams
.El
.
.Ss DISPLAY OPTIONS
.No Display options can only be set via the Sx Options Sheet No or a Pa .visidatarc No (see Sx FILES Ns ).
.Pp
.
.Bl -tag -width XXXXXXXXXXXXXXXXXXXXXXXXXXXXXXXXXXXXXX -compact
.It Sy "disp_note_none     " No "\[u2300]"
visible contents of a cell whose value is None
.It Sy "disp_truncator     " No "\[u2026]"
indicator that the contents are only partially visible
.It Sy "disp_oddspace      " No "\[u00B7]"
displayable character for odd whitespace
.It Sy "disp_unprintable   " No "."
substitute character for unprintables
.It Sy "disp_column_sep    " No "|"
separator between columns
.It Sy "disp_keycol_sep    " No "\[u2016]"
separator between key columns and rest of columns
.It Sy "disp_status_fmt    " No "{sheet.name}| "
status line prefix
.It Sy "disp_lstatus_max   " No "0"
maximum length of left status line
.It Sy "disp_status_sep    " No " | "
separator between statuses
.It Sy "disp_edit_fill     " No "_"
edit field fill character
.It Sy "disp_more_left     " No "<"
header note indicating more columns to the left
.It Sy "disp_more_right    " No ">"
header note indicating more columns to the right
.It Sy "disp_error_val     " No ""
displayed contents for computation exception
.It Sy "disp_ambig_width   " No "1"
width to use for unicode chars marked ambiguous
.It Sy "color_default      " No "normal"
the default color
.It Sy "color_default_hdr  " No "bold underline"
color of the column headers
.It Sy "color_current_row  " No "reverse"
color of the cursor row
.It Sy "color_current_col  " No "bold"
color of the cursor column
.It Sy "color_current_hdr  " No "bold reverse underline"
color of the header for the cursor column
.It Sy "color_column_sep   " No "246 blue"
color of column separators
.It Sy "color_key_col      " No "81 cyan"
color of key columns
.It Sy "color_hidden_col   " No "8"
color of hidden columns on metasheets
.It Sy "color_selected_row " No "215 yellow"
color of selected rows
.It Sy "color_keystrokes   " No "white"
color of input keystrokes on status line
.It Sy "color_status       " No "bold"
status line color
.It Sy "color_error        " No "red"
error message color
.It Sy "color_warning      " No "yellow"
warning message color
.It Sy "color_edit_cell    " No "normal"
cell color to use when editing cell
.It Sy "disp_pending       " No ""
string to display in pending cells
.It Sy "color_note_pending " No "bold magenta"
color of note in pending cells
.It Sy "color_note_type    " No "226 yellow"
cell note for numeric types in anytype columns
.It Sy "disp_date_fmt      " No "%Y-%m-%d"
default fmtstr to strftime for date values
.It Sy "color_add_pending  " No "green"
color for rows pending add
.It Sy "color_change_pending" No "reverse yellow"
color for cells pending modification
.It Sy "color_delete_pending" No "red"
color for rows pending delete
.It Sy "disp_histogram     " No "*"
histogram element character
.It Sy "disp_histolen      " No "50"
width of histogram column
.It Sy "color_working      " No "green"
color of system running smoothly
.It Sy "disp_replay_play   " No "\[u25B6]"
status indicator for active replay
.It Sy "disp_replay_pause  " No "\[u2016]"
status indicator for paused replay
.It Sy "color_status_replay" No "green"
color of replay status indicator
.It Sy "disp_pixel_random  " No "False"
randomly choose attr from set of pixels instead of most common
.It Sy "color_graph_hidden " No "238 blue"
color of legend for hidden attribute
.It Sy "color_graph_selected" No "bold"
color of selected graph points
.It Sy "color_graph_axis   " No "bold"
color for graph axis labels
.It Sy "color_diff         " No "red"
color of values different from --diff source
.It Sy "color_diff_add     " No "yellow"
color of rows/columns added to --diff source
.El
.
.Sh EXAMPLES
.Dl Nm vd Cm foo.tsv
.No open the file foo.tsv in the current directory
.Pp
.Dl Nm vd Cm -f sqlite bar.db
.No open the file bar.db as a sqlite database
.Pp
.Dl Nm vd Cm -b countries.fixed -o countries.tsv
.No convert countries.fixed (in fixed width format) to countries.tsv (in tsv format)
.Pp
.Dl Nm vd Cm postgres:// Ns Ar username Ns Sy "\&:" Ns Ar password Ns Sy @ Ns Ar hostname Ns Sy  "\&:" Ns Ar port Ns Sy / Ns Ar database
.No open a connection to the given postgres database
.Pp
.Dl Nm vd Cm --play tests/pivot.vd --replay-wait 1 --output tests/pivot.tsv
.No replay tests/pivot.vd, waiting 1 second between commands, and output the final sheet to test/pivot.tsv
.Pp
.Dl Ic ls -l | Nm vd Cm -f fixed --skip 1 --header 0
.No parse the output of ls -l into usable data
.Pp
.Sh FILES
At the start of every session,
.Sy VisiData No looks for Pa $HOME/.visidatarc Ns , and calls Python exec() on its contents if it exists.
For example:
.Bd -literal
   options.min_memory_mb=100  # stop processing without 100MB free

   bindkey('0', 'go-leftmost')   # alias '0' to move to first column, like vim

   def median(values):
       L = sorted(values)
       return L[len(L)//2]

   aggregator('median', median)
.Ed
.Pp
Functions defined in .visidatarc are available in python expressions (e.g. in derived columns).
.
.Sh SUPPORTED SOURCES
These are the supported sources:
.Pp
.Bl -inset -compact -offset xxx
.It Sy tsv No (tab-separated value)
.Bl -inset -compact -offset xxx
.It Plain and simple.  Nm VisiData No writes tsv format by default.  See the Sy --delimiter No option.
.El
.El
.Pp
.Bl -inset -compact -offset xxx
.It Sy csv No (comma-separated value)
.Bl -inset -compact -offset xxx
.It .csv files are a scourge upon the earth, and still regrettably common.  
.It See the Sy --csv-dialect Ns , Sy --csv-delimiter Ns , Sy --csv-quotechar Ns , and Sy --csv-skipinitialspace No options.  
.It Accepted dialects are Ic excel-tab Ns , Ic unix Ns , and Ic excel Ns .
.El
.El
.Pp
.Bl -inset -compact -offset xxx
.It Sy fixed No (fixed width text)
.Bl -inset -compact -offset xxx
.It Columns are autodetected from the first 1000 rows (adjustable with Sy --fixed-rows Ns ).
.El
.El
.Pp
.Bl -inset -compact -offset xxx
.It Sy json No (single object) and Sy jsonl No (one object per line).
.Bl -inset -compact -offset xxx
.It Cells containing lists (e.g. Sy [3] Ns ) or dicts ( Ns Sy {3} Ns ) can be expanded into new columns with Sy "\&(" No and unexpanded with Sy "\&)" Ns .
.El
.El
.Pp
.Bl -inset -compact -offset xxx
.It Sy yaml Ns / Ns Sy yml No (requires Sy PyYAML Ns )
.El
.Pp
.Bl -inset -compact -offset xxx
.It Sy pcap No ( requires Sy xpkt Ns , Sy dnslib Ns )
.Bl -inset -compact -offset xxx
.It View and investigate captured network traffic in a tabular format.
.El
.El
.Pp
.Bl -inset -compact -offset xxx
.It Sy png No (requires Sy pypng Ns )
.Bl -inset -compact -offset xxx
.It Pixels can be edited and saved in data form. Images can be plotted with Ic "\&." No (dot).
.El
.El
.
.Pp
The following URL schemes are supported:
.Bl -inset -compact -offset xxx
.It Sy http No (requires Sy requests Ns ); can be used as transport for with another filetype
.It Sy postgres No (requires Sy psycopg2 Ns )
.El
.
.Pp
.Bl -inset -compact
.It The following sources may include multiple tables.  The initial sheet is the table directory;
.Sy Enter No loads the entire table into memory.
.El
.
.Pp
.Bl -inset -compact -offset xxx
.It Sy sqlite
.It Sy xlsx No (requires Sy openpyxl Ns )
.It Sy xls No (requires Sy xlrd Ns )
.It Sy hdf5 No (requires Sy h5py Ns )
.It Sy ttf Ns / Ns Sy otf No (requires Sy fonttools Ns )
.It Sy mbtiles No (requires Sy mapbox-vector-tile Ns )
.It Sy htm Ns / Ns Sy html No (requires Sy lxml Ns )
.It Sy xml No (requires Sy lxml Ns )
.Bl -tag -width XXXX -compact -offset XXX
.It Sy " v"
show only columns in current row attributes
.It Sy za
add column for xml attributes
.El
.It Sy xpt No (SAS; requires Sy xport Ns )
.It Sy sas7bdat No (SAS; requires Sy sas7bdat Ns )
.It Sy sav No (SPSS; requires Sy savReaderWriter Ns )
.It Sy dta No (Stata; requires Sy pandas Ns )
.It Sy shp No (requires Sy pyshp Ns )
.El
.Pp
In addition,
.Sy .zip Ns , Sy .gz Ns , Sy .bz2 Ns , and Sy .xz No files are decompressed on the fly.
.Pp
.No VisiData has an adapter for Sy pandas Ns . To load a file format which is supported by Sy pandas Ns , pass Sy -f pandas data.foo Ns . This will call Sy pandas.read_foo() Ns .
.Pp
.No For example, Sy vd -f pandas data.parquet No loads a parquet file. Note that when using the Sy pandas No loader, the Sy .fileformat No file extension is mandatory
.
.Sh SUPPORTED OUTPUT FORMATS
These are the supported savers:
.Pp
.Bl -inset -compact -offset xxx
.It Sy tsv No (tab-separated value)
.It Sy csv No (comma-separated value)
.It Sy json No (one object with all rows)
.It Sy jsonl No (one object per line/row)
.It Sy sqlite No (multisave capable)
.Bl -inset -compact -offset xxx
.It All expanded subcolumns must be closed (with Sy "\&)" Ns ) to retain the same structure.
.It Sy .shp No files can be saved as Sy geoJSON Ns .
.El
.It Sy md No (org-mode compatible markdown table)
.It Sy htm Ns / Ns Sy html No (requires Sy lxml Ns )
.It Sy png No (requires Sy pypng Ns )
.El
.Pp
.No Multisave is supported by Sy html Ns , Sy md Ns , and Sy txt Ns ; Sy g^S No will save all sheets into a single output file.
.Pp
.
.Sh AUTHOR
.Nm VisiData
was made by
.An Saul Pwanson Aq Mt vd@saul.pw Ns .<|MERGE_RESOLUTION|>--- conflicted
+++ resolved
@@ -694,11 +694,6 @@
 flags to pass to re.compile() [AILMSUX]
 .It Sy --default-width Ns = Ns Ar "int         " No "20"
 default column width
-<<<<<<< HEAD
-=======
-.It Sy --wrap No "                      False"
-wrap text to fit window width on TextSheet
->>>>>>> f066c52a
 .It Sy --bulk-select-clear No "         False"
 clear selected rows before new bulk selections
 .It Sy --cmd-after-edit Ns = Ns Ar "str        " No "go-down"
@@ -713,11 +708,6 @@
 clean column names to be valid Python identifiers
 .It Sy --debug No "                     False"
 exit on error and display stacktrace
-<<<<<<< HEAD
-=======
-.It Sy --curses-timeout Ns = Ns Ar "int        " No "100"
-curses timeout in ms
->>>>>>> f066c52a
 .It Sy --force-256-colors No "          False"
 use 256 colors even if curses reports fewer
 .It Sy --use-default-colors No "        False"
