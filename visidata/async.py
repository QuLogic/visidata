--- conflicted
+++ resolved
@@ -7,11 +7,7 @@
 
 min_thread_time_s = 0.10 # only keep threads that take longer than this number of seconds
 
-<<<<<<< HEAD
-option('profile', '', 'filename to save binary profiling data')
-=======
 option('profile_threads', False, 'profile async threads')
->>>>>>> e933ac84
 option('min_memory_mb', 0, 'minimum memory to continue loading and async processing')
 
 globalCommand('^C', 'cancelThread(*sheet.currentThreads or error("no active threads on this sheet"))', 'abort all threads on current sheet')
