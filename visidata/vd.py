--- conflicted
+++ resolved
@@ -1189,16 +1189,8 @@
         self.rightVisibleColIndex = vcolidx
 
     def drawColHeader(self, vcolidx):
-<<<<<<< HEAD
-        """Compose and draw column header for given index."""
-        # choose attribute to highlight column header
-        if vcolidx == self.cursorVisibleColIndex:  # cursor is at this column
-            hdrattr = colors[options.color_current_hdr]
-        elif self.visibleCols[vcolidx] in self.keyCols:
-            hdrattr = colors[options.color_key_col]
-        else:
-            hdrattr = colors[options.color_default_hdr]
-=======
+        """Compose and draw column header for given vcolidx."""
+
         # hdrattr is attribute to highlight whole column header
         hdrattr = 0
         C = options.disp_column_sep
@@ -1212,7 +1204,6 @@
         if vcolidx == self.cursorVisibleColIndex:   # cursor is at this column
             hdrattr = colors.update(hdrattr, options.color_current_col)
             innerattr = colors.update(innerattr, options.color_current_hdr)
->>>>>>> 6facc861
 
         col = self.visibleCols[vcolidx]
         x, colwidth = self.visibleColLayout[vcolidx]
@@ -1587,12 +1578,9 @@
     return ret
 
 def _inputLine(prompt, **kwargs):
-<<<<<<< HEAD
     """Add prompt to bottom of screen and get line of input from user."""
-=======
     global windowHeight, windowWidth
-    'add a prompt to the bottom of the screen and get a line of input from the user'
->>>>>>> 6facc861
+
     scr = vd().scr
     if scr:
         windowHeight, windowWidth = scr.getmaxyx()
@@ -1866,13 +1854,9 @@
 
 ### Curses helpers
 
-<<<<<<< HEAD
-def editText(scr, y, x, w, attr=curses.A_NORMAL, value='', fillchar=' ', unprintablechar='.', completions=[], history=[]):
-    """Provide helpers for Curses."""
-
-=======
 def editText(scr, y, x, w, attr=curses.A_NORMAL, value='', fillchar=' ', unprintablechar='.', completions=[], history=[], display=True):
->>>>>>> 6facc861
+      """A better curses line editing widget.""""
+    
     def until(func):
         """Delay until function `func` returns non-zero."""
         ret = None
@@ -1970,25 +1954,9 @@
     def setup(self):
         self.color_attrs['black'] = curses.color_pair(0)
 
-<<<<<<< HEAD
-nextColorPair = 1
-def setupcolors(stdscr, f, *args):
-    """Configure colors for Curses."""
-
-    def makeColor(fg, bg):
-        """Construct color-pairs for Curses, or else use basic colors."""
-        global nextColorPair
-        if curses.has_colors():
-            curses.init_pair(nextColorPair, fg, bg)
-            c = curses.color_pair(nextColorPair)
-            nextColorPair += 1
-        else:
-            c = curses.A_NORMAL
-=======
         for c in range(0, options.num_colors or curses.COLORS):
             curses.init_pair(c+1, c, curses.COLOR_BLACK)
             self.color_attrs[str(c)] = curses.color_pair(c+1)
->>>>>>> 6facc861
 
         for c in 'red green yellow blue magenta cyan white'.split():
             colornum = getattr(curses, 'COLOR_' + c.upper())
@@ -2082,7 +2050,7 @@
 
     @property
     def filesize(self):
-        """Return file size.":""
+        """Return file size."""
         return self.stat().st_size
 
     def __str__(self):
