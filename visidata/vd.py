#!/usr/bin/env python3
#
# VisiData: a curses interface for exploring and arranging tabular data
#

__version__ = 'saul.pw/VisiData v0.42'
__author__ = 'Saul Pwanson <vd@saul.pw>'
__license__ = 'GPLv3'
__status__ = 'Development'

import sys
import os
import os.path
import copy
import collections
import functools
import itertools
import string
import re
import threading
import time
import curses
import datetime
import ctypes  # async exception
import io
import cProfile
import pstats
import random


class EscapeException(Exception):
    pass

base_commands = collections.OrderedDict()
base_options = collections.OrderedDict()

def command(keystrokes, execstr, helpstr):
    base_commands[keystrokes] = (keystrokes, helpstr, execstr)

def option(name, default, helpstr=''):
    base_options[name] = [name, default, default, helpstr]  # see OptionsObject
theme = option


option('debug', False, 'abort on error and display stacktrace')
option('readonly', False, 'disable saving')

option('headerlines', 1, 'parse first N rows of .csv/.tsv as column names')
option('encoding', 'utf-8', 'as passed to codecs.open')
option('encoding_errors', 'surrogateescape', 'as passed to codecs.open')

option('joinchar', ' ', 'character used to join string fields')
option('SubsheetSep', '~', 'string joining multiple sheet names')
option('cmdhistThreshold_ms', 1, 'minimum amount of time taken before adding command to cmdhist')
option('timeout_ms', '100', 'curses timeout in ms')
option('minTaskTime_s', 0.10, 'only keep tasks that take longer than this number of seconds')
option('profile', True, 'profile async tasks')

theme('ch_Ellipsis', '…')
theme('ch_KeySep', '/')
theme('ch_WrongType', '~')
theme('ch_Error', '!')
theme('ch_EditPadChar', '_')
theme('ch_LeftMore', '<')
theme('ch_RightMore', '>')
theme('ch_ColumnSep', '|', 'chars between columns')

theme('ch_FunctionError', '¿', 'when computation fails due to exception')
theme('ch_VisibleNone', '',  'visible contents of a cell whose value was None')

theme('c_CurRow', 'reverse')
theme('c_default', 'normal')
theme('c_SelectedRow', 'green')
theme('c_WrongType', 'magenta')
theme('c_Error', 'red')
theme('c_CurCol', 'bold')
theme('c_CurHdr', 'reverse')
theme('c_KeyCols', 'brown')
theme('c_Header', 'bold')
theme('c_ColumnSep', 'blue')
theme('ch_StatusSep', ' | ', 'string separating multiple statuses')
theme('ch_Unprintable', '.', 'a substitute character for unprintables')
theme('ch_ColumnFiller', ' ', 'pad chars after column value')
theme('ch_Newline', '\\n', 'displayable newline')
theme('c_StatusLine', 'bold', 'status line color')
theme('c_EditCell', 'normal', 'edit cell  line color')
theme('SheetNameFmt', '%s| ', 'status line prefix')

ENTER='^J'
ESC='^['

command('KEY_F(1)', 'vd.push(HelpSheet(name + "_commands", sheet.commands, base_commands))', 'open command help sheet')
command('q',  'vd.sheets.pop(0)', 'quit the current sheet')

command('KEY_LEFT',  'cursorRight(-1)', 'go one column left')
command('KEY_DOWN',  'cursorDown(+1)', 'go one row down')
command('KEY_UP',    'cursorDown(-1)', 'go one row up')
command('KEY_RIGHT', 'cursorRight(+1)', 'go one column right')
command('KEY_NPAGE', 'cursorDown(nVisibleRows); sheet.topRowIndex += nVisibleRows', 'scroll one page down')
command('KEY_PPAGE', 'cursorDown(-nVisibleRows); sheet.topRowIndex -= nVisibleRows', 'scroll one page up')
command('KEY_HOME',  'sheet.topRowIndex = sheet.cursorRowIndex = 0', 'go to top row')
command('KEY_END',   'sheet.cursorRowIndex = len(rows)-1', 'go to last row')

command('h', 'cursorRight(-1)', 'go one column left')
command('j', 'cursorDown(+1)', 'go one row down')
command('k', 'cursorDown(-1)', 'go one row up')
command('l', 'cursorRight(+1)', 'go one column right')

command('gq', 'vd.sheets.clear()', 'drop all sheets (clean exit)')

command('gh', 'sheet.cursorVisibleColIndex = sheet.leftVisibleColIndex = 0', 'go to leftmost column')
command('gk', 'sheet.cursorRowIndex = sheet.topRowIndex = 0', 'go to top row')
command('gj', 'sheet.cursorRowIndex = len(rows); sheet.topRowIndex = cursorRowIndex-nVisibleRows', 'go to bottom row')
command('gl', 'sheet.cursorVisibleColIndex = len(visibleCols)-1', 'go to rightmost column')

command('^G', 'status(statusLine)', 'show info for the current sheet')
command('^V', 'status(__version__)', 'show version information')

command('t', 'sheet.topRowIndex = cursorRowIndex', 'scroll cursor row to top of screen')
command('m', 'sheet.topRowIndex = cursorRowIndex-int(nVisibleRows/2)', 'scroll cursor row to middle of screen')
command('b', 'sheet.topRowIndex = cursorRowIndex-nVisibleRows+1', 'scroll cursor row to bottom of screen')

command('<', 'skipUp()', 'skip up this column to previous value')
command('>', 'skipDown()', 'skip down this column to next value')

command('_', 'cursorCol.width = cursorCol.getMaxWidth(visibleRows)', 'set this column width to fit visible cells')
command('-', 'cursorCol.width = 0', 'hide this column')
command('^', 'cursorCol.name = input("column name: ", value=cursorCol.name or cursorCol.getDisplayValue(cursorRow))', 'rename column')
command('!', 'cursorRight(toggleKeyColumn(cursorColIndex))', 'toggle this column as a key column')

command('g_', 'for c in visibleCols: c.width = c.getMaxWidth(visibleRows)', 'set width of all columns to fit visible cells')
command('g^', 'for c in visibleCols: c.name = c.getDisplayValue(cursorRow)', 'set names of all visible columns to this row')

command('[', 'rows.sort(key=lambda r,col=cursorCol: col.getValue(r))', 'sort by this column ascending')
command(']', 'rows.sort(key=lambda r,col=cursorCol: col.getValue(r), reverse=True)', 'sort by this column descending')

command('^D', 'options.debug = not options.debug; status("debug " + ("ON" if options.debug else "OFF"))', 'toggle debug mode')

command('^E', 'vd.lastErrors and vd.push(TextSheet("last_error", vd.lastErrors[-1])) or status("no error")', 'open stack trace for most recent error')

command('^^', 'vd.sheets[0], vd.sheets[1] = vd.sheets[1], vd.sheets[0]', 'jump to previous sheet')
command('^I',  'moveListItem(vd.sheets, 0, len(vd.sheets))', 'cycle through sheet stack') # TAB
command('KEY_BTAB', 'moveListItem(vd.sheets, -1, 0)', 'reverse cycle through sheet stack')

command('g^E', 'vd.push(TextSheet("last_errors", "\\n\\n".join(vd.lastErrors)))', 'open most recent errors')

command('R', 'sheet.filetype = input("change type to: ", value=sheet.filetype)', 'set source type of this sheet')
command('^R', 'reload(); status("reloaded")', 'reload sheet from source')

command('/', 'moveRegex(input("/", type="regex"), columns=[cursorCol])', 'search this column forward for regex')
command('?', 'moveRegex(input("?", type="regex"), columns=[cursorCol], backward=True)', 'search this column backward for regex')
command('n', 'moveRegex(columns=[cursorCol])', 'go to next match')
command('p', 'moveRegex(columns=[cursorCol], backward=True)', 'go to previous match')

command('g/', 'moveRegex(input("g/", type="regex"), columns=visibleCols)', 'search regex forward in all visible columns')
command('g?', 'moveRegex(input("g?", type="regex"), backward=True, moveCursor=True, columns=visibleCols)', 'search regex backward in all visible columns')
command('gn', 'sheet.cursorRowIndex = max(list(searchRegex()) or [cursorRowIndex])', 'go to first match')
command('gp', 'sheet.cursorRowIndex = min(list(searchRegex()) or [cursorRowIndex])', 'go to last match')

command('@', 'cursorCol.type = date', 'set column type to ISO8601 datetime')
command('#', 'cursorCol.type = int', 'set column type to integer')
command('$', 'cursorCol.type = str', 'set column type to string')
command('%', 'cursorCol.type = float', 'set column type to float')
command('~', 'cursorCol.type = detectType(cursorValue)', 'autodetect type of column by its data')

command('^P', 'vd.status(vd.statusHistory[0])', 'show last status message again')
command('g^P', 'vd.push(TextSheet("statuses", vd.statusHistory))', 'open last 100 statuses')

command('e', 'cursorCol.setValue(cursorRow, editCell(cursorVisibleColIndex))', 'edit this cell')
command('c', 'searchColumnNameRegex(input("column name regex: ", "regex"))', 'go to visible column by regex of name')
command('r', 'sheet.cursorRowIndex = int(input("row number: "))', 'go to row number')

command('d', 'rows.pop(cursorRowIndex)', 'delete this row')
command('gd', 'deleteSelected()', 'delete all selected rows')

command('o', 'vd.push(openSource(input("open: ", "filename")))', 'open local file or url')
command('^S', 'saveSheet(sheet, input("save to: ", "filename"))', 'save this sheet to new file')

# slide rows/columns around
command('H', 'moveVisibleCol(cursorVisibleColIndex, max(cursorVisibleColIndex-1, 0)); sheet.cursorVisibleColIndex -= 1', 'move this column one left')
command('J', 'sheet.cursorRowIndex = moveListItem(rows, cursorRowIndex, min(cursorRowIndex+1, nRows-1))', 'move this row one down')
command('K', 'sheet.cursorRowIndex = moveListItem(rows, cursorRowIndex, max(cursorRowIndex-1, 0))', 'move this row one up')
command('L', 'moveVisibleCol(cursorVisibleColIndex, min(cursorVisibleColIndex+1, nVisibleCols-1)); sheet.cursorVisibleColIndex += 1', 'move this column one right')
command('gH', 'moveListItem(columns, cursorColIndex, nKeys)', 'move this column all the way to the left of the non-key columns')
command('gJ', 'moveListItem(rows, cursorRowIndex, nRows)', 'move this row all the way to the bottom')
command('gK', 'moveListItem(rows, cursorRowIndex, 0)', 'move this row all the way to the top')
command('gL', 'moveListItem(columns, cursorColIndex, nCols)', 'move this column all the way to the right')

command('O', 'vd.push(OptionsSheet("sheet options", base_options))', 'open Options for this sheet')

command(' ', 'toggle([cursorRow]); cursorDown(1)', 'toggle select of this row')
command('s', 'select([cursorRow]); cursorDown(1)', 'select this row')
command('u', 'unselect([cursorRow]); cursorDown(1)', 'unselect this row')

command('|', 'selectByIdx(searchRegex(input("|", type="regex"), columns=[cursorCol]))', 'select rows by regex matching this columns')
command('\\', 'unselectByIdx(searchRegex(input("\\\\", type="regex"), columns=[cursorCol]))', 'unselect rows by regex matching this columns')

command('g ', 'toggle(r for r in rows)', 'toggle select of all rows')
command('gs', 'select(r for r in rows)', 'select all rows')
command('gu', '_selectedRows.clear()', 'unselect all rows')

command('g|', 'selectByIdx(searchRegex(input("|", type="regex"), columns=visibleCols))', 'select rows by regex matching any visible column')
command('g\\', 'unselectByIdx(searchRegex(input("\\\\", type="regex"), columns=visibleCols))', 'unselect rows by regex matching any visible column')

command('X', 'vd.push(SheetDict("lastInputs", vd.lastInputs))', 'push last inputs sheet')

command(',', 'selectBy(lambda r,c=cursorCol,v=cursorValue: c.getValue(r) == v)', 'select rows matching by this column')
command('g,', 'selectBy(lambda r,v=cursorRow: r == v)', 'select all rows that match this row')

command('"', 'vd.push(vd.sheets[0].copy("_selected")).rows = list(vd.sheets[0].selectedRows); vd.sheets[0]._selectedRows.clear()', 'push duplicate sheet with only selected rows')
command('g"', 'vd.push(vd.sheets[0].copy())', 'push duplicate sheet')
command('P', 'vd.push(copy("_sample")).rows = random.sample(rows, int(input("random population size: ")))', 'push duplicate sheet with a random sample of <N> rows')

# VisiData uses Python native int, float, str, and adds a simple date and anytype.
#
# A type T is used internally in these ways:
#    o = T(str)   # for conversion from string
#    o = T()      # for default value to be used when conversion fails
#
# The resulting object o must be orderable and convertible to a string for display and certain outputs (like csv).

## minimalist 'any' type
anytype = lambda r='': str(r)
anytype.__name__ = ''

class date:
    'simple wrapper around datetime so it can be created from dateutil str or numeric input as time_t'
    def __init__(self, s=None):
        if s is None:
            self.dt = datetime.datetime.now()
        elif isinstance(s, int) or isinstance(s, float):
            self.dt = datetime.datetime.fromtimestamp(s)
        elif isinstance(s, str):
            import dateutil.parser
            self.dt = dateutil.parser.parse(s)
        else:
            assert isinstance(s, datetime.datetime)
            self.dt = s

    def __str__(self):
        'always use ISO8601'
        return self.dt.strftime('%Y-%m-%d %H:%M:%S')

    def __lt__(self, a):
        return self.dt < a.dt


def detectType(v):
    'auto-detect types in this order of preference: int float date str'
    def tryType(T, v):
        try:
            v = T(v)
            return T
        except EscapeException:
            raise
        except:
            return None

    return tryType(int, v) or tryType(float, v) or tryType(date, v) or str


typemap = {
    int: '#',
    str: '$',
    float: '%',
    date: '@',
    anytype: ' ',
}

windowWidth = None
windowHeight = None

def join_sheetnames(*sheetnames):
    return options.SubsheetSep.join(str(x) for x in sheetnames)

def error(s):
    'scripty sugar function to just raise, needed for lambda and eval'
    raise Exception(s)

def status(s):
    'scripty sugar function for status'
    return vd().status(s)

def moveListItem(L, fromidx, toidx):
    r = L.pop(fromidx)
    L.insert(toidx, r)
    return toidx

def enumPivot(L, pivotIdx):
    'like enumerate() but starts after pivotIdx and wraps around to end at pivotIdx'
    rng = range(pivotIdx+1, len(L))
    rng2 = range(0, pivotIdx+1)
    for i in itertools.chain(rng, rng2):
        yield i, L[i]


# VisiData singleton contains all sheets
@functools.lru_cache()
def vd():
    return VisiData()

def exceptionCaught(status=True):
    return vd().exceptionCaught(status)

# A .. Z AA AB ...
defaultColNames = list(itertools.chain(string.ascii_uppercase, [''.join(i) for i in itertools.product(string.ascii_uppercase, repeat=2)]))

class VisiData:
    allPrefixes = 'g'

    def __init__(self):
        self.sheets = []
        self.statusHistory = []
        self._status = [__version__]  # statuses shown until next action
        self.lastErrors = []
        self.lastRegex = None
        self.lastInputs = collections.defaultdict(collections.OrderedDict)  # [input_type] -> prevInputs
        self.cmdhistory = []  # list of [keystrokes, start_time, end_time, thread, notes]
        self.keystrokes = ''
        self.inInput = False
        self.tasks = []

    def status(self, s):
        strs = str(s)
        self._status.append(strs)
        self.statusHistory.insert(0, strs)
        del self.statusHistory[100:]  # keep most recent 100 only
        return s

    def editText(self, y, x, w, **kwargs):
        v = editText(self.scr, y, x, w, **kwargs)
        self.status('"%s"' % v)
        return v

    def getkeystroke(self):
        k = None
        try:
            k = self.scr.get_wch()
            self.drawRightStatus()
        except Exception:
            return ''  # curses timeout

        if isinstance(k, str):
            if ord(k) >= 32:
                return k
            k = ord(k)
        return curses.keyname(k).decode('utf-8')

    def searchRegex(self, sheet, regex=None, columns=[], backward=False, moveCursor=False):
        'sets row index if moveCursor; otherwise returns list of row indexes'

        def columnsMatch(sheet, row, columns, func):
            for c in columns:
                m = func(c.getDisplayValue(row))
                if m:
                    return True
            return False

        if regex:
            r = re.compile(regex, re.IGNORECASE)
            if r:
                self.lastRegex = r
            else:
                error('regex error')

        if not columns:
            error('no columns')

        if not self.lastRegex:
            error('no regex')

        if backward:
            rng = range(sheet.cursorRowIndex-1, -1, -1)
            rng2 = range(sheet.nRows-1, sheet.cursorRowIndex-1, -1)
        else:
            rng = range(sheet.cursorRowIndex+1, sheet.nRows)
            rng2 = range(0, sheet.cursorRowIndex+1)

        matchingRowIndexes = 0
        sheet.progressTotal = sheet.nRows
        sheet.progressMade = 0

        for r in rng:
            sheet.progressMade += 1
            if columnsMatch(sheet, sheet.rows[r], columns, self.lastRegex.search):
                if moveCursor:
                    sheet.cursorRowIndex = r
                    return
                else:
                    matchingRowIndexes += 1
                    yield r

        for r in rng2:
            sheet.progressMade += 1
            if columnsMatch(sheet, sheet.rows[r], columns, self.lastRegex.search):
                if moveCursor:
                    sheet.cursorRowIndex = r
                    status('search wrapped')
                    return
                else:
                    matchingRowIndexes += 1
                    yield r

        status('%s matches for /%s/' % (matchingRowIndexes, self.lastRegex.pattern))

    def exceptionCaught(self, status=True):
        import traceback
        self.lastErrors.append(traceback.format_exc().strip())
        self.lastErrors = self.lastErrors[-10:]  # keep most recent
        if status:
            return self.status(self.lastErrors[-1].splitlines()[-1])
        if options.debug:
            raise

    def drawLeftStatus(self, vs):
        'draws sheet info on last line, including previous status messages, which are then cleared.'
        attr = colors[options.c_StatusLine]
        statusstr = options.SheetNameFmt % vs.name + options.ch_StatusSep.join(self._status)
        try:
            draw_clip(self.scr, windowHeight-1, 0, statusstr, attr, windowWidth)
        except Exception as e:
            self.exceptionCaught()

    def drawRightStatus(self):
        try:
            sheet = self.sheets[0]
            if sheet.progressMade == sheet.progressTotal:
                pctLoaded = 'rows'
            else:
                pctLoaded = ' %2d%%' % sheet.progressPct
            rstatus = '%s %9d %s' % (self.keystrokes, sheet.nRows, pctLoaded)
            draw_clip(self.scr, windowHeight-1, windowWidth-len(rstatus)-2, rstatus, colors[options.c_StatusLine])
            curses.doupdate()
        except Exception as e:
            self.exceptionCaught()

    def run(self, scr):
        global windowHeight, windowWidth, sheet
        windowHeight, windowWidth = scr.getmaxyx()
        scr.timeout(int(options.timeout_ms))
        self.scr = scr

        self.keystrokes = ''
        while True:
            if not self.sheets:
                # if no more sheets, exit
                return

            sheet = self.sheets[0]

            try:
                sheet.draw(scr)
            except Exception as e:
                self.exceptionCaught()

            self.drawLeftStatus(sheet)
            self.drawRightStatus()  # visible during this getkeystroke

            keystroke = self.getkeystroke()
            if keystroke:
                if self.keystrokes not in self.allPrefixes:
                    self.keystrokes = ''

                self._status = []
                self.keystrokes += keystroke
            self.drawRightStatus()  # visible for commands that wait for input

            if keystroke in self.allPrefixes:
                pass
            elif keystroke == '^Q':
                return self.lastErrors and self.lastErrors[-1]
            elif keystroke == 'KEY_RESIZE':
                windowHeight, windowWidth = scr.getmaxyx()
            elif keystroke == 'KEY_MOUSE':
                try:
                    devid, x, y, z, bstate = curses.getmouse()
                    sheet.cursorRowIndex = sheet.topRowIndex+y-1
                except Exception:
                    self.exceptionCaught()
            else:
                sheet.exec_command(g_globals, self.keystrokes)

            for i, task in list(enumerate(self.tasks)):
                if not task.endTime and not task.thread.is_alive():
                    task.endTime = time.process_time()
                    task.status += 'ended'
                    if task.elapsed_s < float(options.minTaskTime_s):
                        self.tasks.remove(task)

            sheet.checkCursor()

    def replace(self, vs):
        'replace top sheet with the given sheet vs'
        self.sheets.pop(0)
        return self.push(vs)

    def push(self, vs):
        if vs:
            if vs in self.sheets:
                self.sheets.remove(vs)
                self.sheets.insert(0, vs)
            elif len(vs.rows) == 0:  # first time
                self.sheets.insert(0, vs)
                vs.reload()
            else:
                self.sheets.insert(0, vs)
            return vs
# end VisiData class

# define @async for potentially long-running functions
#   when function is called, instead launches a thread
#   adds a row to cmdhistory
#   ENTER on that row pushes a profile of the thread

class Task:
    def __init__(self, name):
        self.name = name
        self.startTime = time.process_time()
        self.endTime = None
        self.status = ''
        self.thread = None
        self.profileResults = None

    def start(self, func, *args, **kwargs):
        self.thread = threading.Thread(target=func, daemon=True, args=args, kwargs=kwargs)
        self.thread.start()

    @property
    def elapsed_s(self):
        return (self.endTime or time.process_time())-self.startTime

def async(func):
    def execThread(*args, **kwargs):
        if threading.current_thread().daemon:
            return func(*args, **kwargs)

        t = Task(' '.join([func.__name__] + [str(x) for x in args[:1]]))
        if bool(options.profile):
            t.start(thread_profileCode, t, func, *args, **kwargs)
        else:
            t.start(toplevel_try_func, t, func, *args, **kwargs)
        vd().tasks.append(t)
        return t
    return execThread

def toplevel_try_func(task, func, *args, **kwargs):
    try:
        ret = func(*args, **kwargs)
        return ret
    except EscapeException as e:  # user aborted
        task.status += 'cancelled by user;'
        status("%s cancelled" % task.name)
    except Exception as e:
        task.status += status('%s: %s;' % (type(e).__name__, ' '.join(str(x) for x in e.args)))
        exceptionCaught()

def thread_profileCode(task, func, *args, **kwargs):
    pr = cProfile.Profile()
    pr.enable()
    ret = toplevel_try_func(task, func, *args, **kwargs)
    pr.disable()
    s = io.StringIO()
    ps = pstats.Stats(pr, stream=s).sort_stats('cumulative')
    ps.print_stats()
    task.profileResults = s.getvalue()
    return ret


# from https://gist.github.com/liuw/2407154
def ctype_async_raise(thread_obj, exception):
    def dict_find(D, value):
        for k, v in D.items():
            if v is value:
                return k

        raise ValueError("no such value in dict")

    ctypes.pythonapi.PyThreadState_SetAsyncExc(ctypes.c_long(dict_find(threading._active, thread_obj)),
                                               ctypes.py_object(exception))
    status('sent exception to %s' % thread_obj.name)

command('^C', 'ctype_async_raise(vd.tasks[-1].thread, EscapeException)', 'cancel most recent task')
command('^T', 'vd.push(TasksSheet("task_history", vd.tasks))', 'push task history sheet')


class LazyMap:
    def __init__(self, keys, getter, setter):
        self._keys = keys
        self._getter = getter
        self._setter = setter

    def keys(self):
        return self._keys

    def __getitem__(self, k):
        if k not in self._keys:
            raise KeyError(k)
        return self._getter(k)

    def __setitem__(self, k, v):
        self._keys.append(k)
        self._setter(k, v)

class Sheet:
    def __init__(self, name, *sources, columns=None):
        self.name = name
        self.sources = sources

        self.rows = []           # list of opaque row objects
        self.cursorRowIndex = 0  # absolute index of cursor into self.rows
        self.cursorVisibleColIndex = 0  # index of cursor into self.visibleCols

        self.topRowIndex = 0     # cursorRowIndex of topmost row
        self.leftVisibleColIndex = 0    # cursorVisibleColIndex of leftmost column

        # as computed during draw()
        self.rowLayout = {}      # [rowidx] -> y
        self.visibleColLayout = {}      # [vcolidx] -> (x, w)

        # all columns in display order
        self.columns = columns or []        # list of Column objects
        self.nKeys = 0           # self.columns[:nKeys] are all pinned to the left and matched on join

        # commands specific to this sheet
        self.commands = collections.OrderedDict()

        self.filetype = None
        self._selectedRows = {}  # id(row) -> row

        # list of modifications [sheet, funcname, [args], {kwargs}]
        self._editlog = []

        # for progress bar
        self.progressMade = 0
        self.progressTotal = 0

    def editlog(self, funcname, *args, **kwargs):
        self._editlog.append([self, funcname, args, kwargs])

    def command(self, keystrokes, execstr, helpstr):
        self.commands[keystrokes] = (keystrokes, helpstr, execstr)

    def moveRegex(self, *args, **kwargs):
        list(self.searchRegex(*args, moveCursor=True, **kwargs))

    def searchRegex(self, *args, **kwargs):
        return self.vd.searchRegex(self, *args, **kwargs)

    def searchColumnNameRegex(self, colregex):
        for i, c in enumPivot(self.visibleCols, self.cursorVisibleColIndex):
            if re.search(colregex, c.name, re.IGNORECASE):
                self.cursorVisibleColIndex = i
                return

    def reload(self):  # default reloader looks for .loader attr
        if self.loader:
            self.loader()
        else:
            status('no reloader')

    def copy(self, suffix="'"):
        c = copy.copy(self)
        c.name += suffix
        c.topRowIndex = c.cursorRowIndex = 0
        c.columns = copy.deepcopy(self.columns)  # deepcopy so that layouts can be different
        c._selectedRows = self._selectedRows.copy()  # so that selections on source don't affect the copy and vice versa
        return c

    @async
    def deleteSelected(self):
        oldrows = self.rows
        oldidx = self.cursorRowIndex

        row = None   # row to re-place cursor after
        while oldidx < len(oldrows):
            if not self.isSelected(oldrows[oldidx]):
                row = self.rows[oldidx]
                break
            oldidx += 1

        self.rows = []
        self.progressMade = 0
        self.progressTotal = len(oldrows)-1
        for r in oldrows:
            if not self.isSelected(r):
                self.rows.append(r)
                if r is row:
                    self.cursorRowIndex = len(self.rows)-1
            self.progressMade += 1

        self._selectedRows.clear()

    def __repr__(self):
        return self.name

    def exec_command(self, vdglobals, keystrokes):
        cmd = self.commands.get(keystrokes)
        if not cmd:
            cmd = base_commands.get(keystrokes)
        if not cmd:
            status('no command for "%s"' % (keystrokes))
            return

        # handy globals for use by commands
        _, _, execstr = cmd
        self.vd = vd()
        self.sheet = self
        locs = LazyMap(dir(self), lambda k,s=self: getattr(s, k), lambda k,v,s=self: setattr(s, k, v))
        try:
            exec(execstr, vdglobals, locs)
        except EscapeException as e:  # user aborted
            self.vd.status('EscapeException ' + ''.join(e.args[0:]))
        except Exception:
            self.vd.exceptionCaught()

    def clipdraw(self, y, x, s, attr, w):
        return draw_clip(self.scr, y, x, s, attr, w)

    @property
    def name(self):
        return self._name

    @name.setter
    def name(self, name):
        self._name = name.replace(' ', '_')

    @property
    def source(self):
        if not self.sources:
            return None
        else:
            assert len(self.sources) == 1, len(self.sources)
            return self.sources[0]

    @property
    def progressPct(self):
        if self.progressTotal != 0:
            return int(self.progressMade*100/self.progressTotal)

    @property
    def nVisibleRows(self):
        return self.windowHeight-2

    @property
    def cursorCol(self):
        return self.visibleCols[self.cursorVisibleColIndex]

    @property
    def cursorRow(self):
        return self.rows[self.cursorRowIndex]

    @property
    def visibleRows(self):  # onscreen rows
        return self.rows[self.topRowIndex:self.topRowIndex+self.nVisibleRows]

    @property
    def visibleCols(self):  # non-hidden cols
        return [c for c in self.columns if not c.hidden]

    @property
    def cursorColIndex(self):
        return self.columns.index(self.cursorCol)

    @property
    def keyCols(self):
        return self.columns[:self.nKeys]

    @property
    def nonKeyVisibleCols(self):
        return [c for c in self.columns[self.nKeys:] if not c.hidden]

    @property
    def keyColNames(self):
        return options.ch_KeySep.join(c.name for c in self.keyCols)

    @property
    def cursorValue(self):
        return self.cellValue(self.cursorRowIndex, self.cursorColIndex)

    @property
    def statusLine(self):
        rowinfo = 'row %d/%d (%d selected)' % (self.cursorRowIndex, self.nRows, len(self._selectedRows))
        colinfo = 'col %d/%d (%d visible)' % (self.cursorColIndex, self.nCols, len(self.visibleCols))
        return '%s  %s' % (rowinfo, colinfo)

    @property
    def nRows(self):
        return len(self.rows)

    @property
    def nCols(self):
        return len(self.columns)

    @property
    def nVisibleCols(self):
        return len(self.visibleCols)

## selection code
    def isSelected(self, r):
        return id(r) in self._selectedRows

    @async
    def toggle(self, rows):
        self.progressMade = 0
        self.progressTotal = len(self.rows)
        for r in rows:
            self.progressMade += 1
            if not self.unselectRow(r):
                self.selectRow(r)
        self.progressTotal = self.progressMade

    def selectRow(self, row):
        self._selectedRows[id(row)] = row

    def unselectRow(self, row):
        if id(row) in self._selectedRows:
            del self._selectedRows[id(row)]
            return True
        else:
            return False

    @async
    def select(self, rows, status=True):
        before = len(self._selectedRows)
        self.progressMade = 0
        self.progressTotal = len(self.rows)
        for r in rows:
            self.progressMade += 1
            self.selectRow(r)
        if status:
            vd().status('selected %s%s rows' % (len(self._selectedRows)-before, ' more' if before > 0 else ''))
        self.progressTotal = self.progressMade

    @async
    def unselect(self, rows, status=True):
        before = len(self._selectedRows)
        self.progressMade = 0
        self.progressTotal = len(rows)
        for r in rows:
            self.progressMade += 1
            self.unselectRow(r)
        if status:
            vd().status('unselected %s/%s rows' % (before-len(self._selectedRows), before))
        self.progressTotal = self.progressMade

    def selectByIdx(self, rowIdxs):
        self.select(self.rows[i] for i in rowIdxs)

    def unselectByIdx(self, rowIdxs):
        self.unselect(self.rows[i] for i in rowIdxs)

    def selectBy(self, func):
        self.select(r for r in self.rows if func(r))

    @property
    def selectedRows(self):
        'returns a list of selected rows in sheet order'
        return [r for r in self.rows if id(r) in self._selectedRows]

## end selection code

    def moveVisibleCol(self, fromVisColIdx, toVisColIdx):
        fromColIdx = self.columns.index(self.visibleCols[fromVisColIdx])
        toColIdx = self.columns.index(self.visibleCols[toVisColIdx])
        moveListItem(self.columns, fromColIdx, toColIdx)
        return toVisColIdx

    def cursorDown(self, n):
        self.cursorRowIndex += n

    def cursorRight(self, n):
        self.cursorVisibleColIndex += n

    def cellValue(self, rownum, col):
        if not isinstance(col, Column):
            # assume it's the column number
            col = self.columns[col]
        return col.getValue(self.rows[rownum])

    def addColumn(self, col, index=None):
        if index is None:
            index = len(self.columns)
        if col:
            self.columns.insert(index, col)

    def toggleKeyColumn(self, colidx):
        if colidx >= self.nKeys: # if not a key, add it
            moveListItem(self.columns, colidx, self.nKeys)
            self.nKeys += 1
            return 1
        else:  # otherwise move it after the last key
            self.nKeys -= 1
            moveListItem(self.columns, colidx, self.nKeys)
            return 0

    def skipDown(self):
        pv = self.cursorValue
        for i in range(self.cursorRowIndex+1, self.nRows):
            if self.cellValue(i, self.cursorColIndex) != pv:
                self.cursorRowIndex = i
                return

        status('no different value down this column')

    def skipUp(self):
        pv = self.cursorValue
        for i in range(self.cursorRowIndex, -1, -1):
            if self.cellValue(i, self.cursorColIndex) != pv:
                self.cursorRowIndex = i
                return

        status('no different value up this column')

    def checkCursor(self):
        # keep cursor within actual available rowset
        if self.nRows == 0 or self.cursorRowIndex <= 0:
            self.cursorRowIndex = 0
        elif self.cursorRowIndex >= self.nRows:
            self.cursorRowIndex = self.nRows-1

        if self.cursorVisibleColIndex <= 0:
            self.cursorVisibleColIndex = 0
        elif self.cursorVisibleColIndex >= self.nVisibleCols:
            self.cursorVisibleColIndex = self.nVisibleCols-1

        if self.topRowIndex <= 0:
            self.topRowIndex = 0
        elif self.topRowIndex > self.nRows-self.nVisibleRows:
            self.topRowIndex = self.nRows-self.nVisibleRows

        # (x,y) is relative cell within screen viewport
        x = self.cursorVisibleColIndex - self.leftVisibleColIndex
        y = self.cursorRowIndex - self.topRowIndex + 1  # header

        # check bounds, scroll if necessary
        if y < 1:
            self.topRowIndex = self.cursorRowIndex
        elif y > self.nVisibleRows:
            self.topRowIndex = self.cursorRowIndex-self.nVisibleRows+1

        if x <= 0:
            self.leftVisibleColIndex = self.cursorVisibleColIndex
        else:
            while True:
                if self.leftVisibleColIndex == self.cursorVisibleColIndex: # not much more we can do
                    break
                self.calcColLayout()
                if self.cursorVisibleColIndex < min(self.visibleColLayout.keys()):
                    self.leftVisibleColIndex -= 1
                    continue
                elif self.cursorVisibleColIndex > max(self.visibleColLayout.keys()):
                    self.leftVisibleColIndex += 1
                    continue

                cur_x, cur_w = self.visibleColLayout[self.cursorVisibleColIndex]
                left_x, left_w = self.visibleColLayout[self.leftVisibleColIndex]
                if cur_x+cur_w < self.windowWidth: # current columns fit entirely on screen
                    break
                self.leftVisibleColIndex += 1

    def calcColLayout(self):
        self.visibleColLayout = {}
        x = 0
        for vcolidx in range(0, self.nVisibleCols):
            col = self.visibleCols[vcolidx]
            if col.width is None:
                col.width = col.getMaxWidth(self.visibleRows)+len(options.ch_LeftMore)+len(options.ch_RightMore)
            if col in self.keyCols or vcolidx >= self.leftVisibleColIndex:  # visible columns
                self.visibleColLayout[vcolidx] = (x, min(col.width, self.windowWidth-x))
                x += col.width+len(options.ch_ColumnSep)
            if x > self.windowWidth-1:
                break

    def drawColHeader(self, vcolidx):
        # choose attribute to highlight column header
        if vcolidx == self.cursorVisibleColIndex:  # cursor is at this column
            hdrattr = colors[options.c_CurHdr]
        elif self.visibleCols[vcolidx] in self.keyCols:
            hdrattr = colors[options.c_KeyCols]
        else:
            hdrattr = colors[options.c_Header]

        col = self.visibleCols[vcolidx]
        x, colwidth = self.visibleColLayout[vcolidx]

        # ANameTC
        T = typemap.get(col.type, '?')
        N = ' ' + (col.name or defaultColNames[vcolidx])  # save room at front for LeftMore
        if len(N) > colwidth-1:
            N = N[:colwidth-len(options.ch_Ellipsis)] + options.ch_Ellipsis
        self.clipdraw(0, x, N, hdrattr, colwidth)
        self.clipdraw(0, x+colwidth-len(T), T, hdrattr, len(T))

        if vcolidx == self.leftVisibleColIndex and col not in self.keyCols and self.nonKeyVisibleCols.index(col) > 0:
            A = options.ch_LeftMore
            self.scr.addstr(0, x, A, colors[options.c_ColumnSep])

        C = options.ch_ColumnSep
        if x+colwidth+len(C) < self.windowWidth:
            self.scr.addstr(0, x+colwidth, C, colors[options.c_ColumnSep])

    def isVisibleIdxKey(self, vcolidx):
        return self.visibleCols[vcolidx] in self.keyCols

    def draw(self, scr):
        numHeaderRows = 1
        self.scr = scr  # for clipdraw convenience
        scr.erase()  # clear screen before every re-draw

        self.windowHeight, self.windowWidth = scr.getmaxyx()
        sepchars = options.ch_ColumnSep
        if not self.columns:
            return

        self.rowLayout = {}
        self.calcColLayout()
        for vcolidx, colinfo in sorted(self.visibleColLayout.items()):
            x, colwidth = colinfo
            if x < self.windowWidth:  # only draw inside window
                self.drawColHeader(vcolidx)

                y = numHeaderRows
                for rowidx in range(0, self.nVisibleRows):
                    if self.topRowIndex + rowidx >= self.nRows:
                        break

                    self.rowLayout[self.topRowIndex+rowidx] = y

                    row = self.rows[self.topRowIndex + rowidx]

                    if self.topRowIndex + rowidx == self.cursorRowIndex:  # cursor at this row
                        attr = colors[options.c_CurRow]
                    elif self.isVisibleIdxKey(vcolidx):
                        attr = colors[options.c_KeyCols]
                    else:
                        attr = colors[options.c_default]

                    if self.isSelected(row):
                        attr |= colors[options.c_SelectedRow]

                    if vcolidx == self.cursorVisibleColIndex:  # cursor is at this column
                        attr |= colors[options.c_CurCol]

                    cellval = self.visibleCols[vcolidx].getDisplayValue(row, colwidth-1)
                    self.clipdraw(y, x, options.ch_ColumnFiller + cellval, attr, colwidth)

                    if isinstance(cellval, CalcErrorStr):
                        self.clipdraw(y, x+colwidth-len(options.ch_Error), options.ch_Error, colors[options.c_Error], len(options.ch_Error))
                    elif isinstance(cellval, WrongTypeStr):
                        self.clipdraw(y, x+colwidth-len(options.ch_WrongType), options.ch_WrongType, colors[options.c_WrongType], len(options.ch_WrongType))

                    if x+colwidth+len(sepchars) <= self.windowWidth:
                       self.scr.addstr(y, x+colwidth, sepchars, attr or colors[options.c_ColumnSep])

                    y += 1

        if vcolidx+1 < self.nVisibleCols:
            self.scr.addstr(0, self.windowWidth-1, options.ch_RightMore, colors[options.c_ColumnSep])

    def editCell(self, vcolidx=None):
        if options.readonly:
            status('readonly mode')
            return
        if vcolidx is None:
            vcolidx = self.cursorVisibleColIndex
        x, w = self.visibleColLayout[vcolidx]
        y = self.rowLayout[self.cursorRowIndex]

        currentValue = self.cellValue(self.cursorRowIndex, vcolidx)
        r = vd().editText(y, x, w, value=currentValue, fillchar=options.ch_EditPadChar)
        return self.visibleCols[vcolidx].type(r)  # convert input to column type


class WrongTypeStr(str):
    'str wrapper with original str-ified contents to indicate that the type conversion failed'
    pass

class CalcErrorStr(str):
    'str wrapper (possibly with error message) to indicate that getValue failed'
    pass

class Column:
    def __init__(self, name, type=anytype, getter=lambda r: r, setter=None, width=None):
        self.name = name    # use property setter from the get-go to strip spaces
        self.type = type
        self.getter = getter
        self.setter = setter
        self.width = width  # == 0 if hidden, None if auto-compute next time
        self.expr = None    # Python string expression if computed column
        self.fmtstr = None

    def copy(self):
        return copy.copy(self)

    @property
    def name(self):
        return self._name

    @name.setter
    def name(self, name):
        self._name = str(name).replace(' ', '_')

    def deduceFmtstr(self):
        if self.fmtstr is not None: return self.fmtstr
        elif self.type is int: return '%d'
        elif self.type is float: return '%.02f'
        else: return '%s'

    @property
    def hidden(self):
        return self.width == 0

    def nEmpty(self, rows):
        vals = self.values(rows)
        return sum(1 for v in vals if v == '' or v == None)

    def values(self, rows):
        return [self.getValue(r) for r in rows]

    def getValue(self, row):
        'returns a properly-typed value, or a default value if the conversion fails, or reraises the exception if the getter fails'
        try:
            v = self.getter(row)
        except EscapeException:
            raise
        except Exception:
            exceptionCaught(status=False)
            return CalcErrorStr(self.type())

        try:
            return self.type(v)  # convert type on-the-fly
        except EscapeException:
            raise
        except Exception:
            exceptionCaught(status=False)
            return self.type()  # return a suitable value for this type

    def getDisplayValue(self, row, width=None):
        try:
            cellval = self.getter(row)
        except EscapeException:
            raise
        except Exception as e:
            exceptionCaught(status=False)
            return CalcErrorStr(options.ch_FunctionError)

        if cellval is None:
            return options.ch_VisibleNone

        if isinstance(cellval, bytes):
            cellval = cellval.decode(options.encoding)

        try:
            cellval = self.deduceFmtstr() % self.type(cellval)  # convert type on-the-fly
            if width and self.type in (int, float): cellval = cellval.rjust(width-1)
        except EscapeException:
            raise
        except Exception as e:
            exceptionCaught(status=False)
            cellval = WrongTypeStr(str(cellval))

        return cellval

    def setValue(self, row, value):
        if self.setter:
            self.setter(row, value)
        else:
            error('column cannot be changed')

    def getMaxWidth(self, rows):
        w = 0
        if len(rows) > 0:
            w = max(max(len(self.getDisplayValue(r)) for r in rows), len(self.name))+2
        return max(w, len(self.name))


# ---- Column makers

def ColumnAttr(attrname, type=anytype):
    'a getattr/setattr column on the row Python object'
    return Column(attrname, type=type,
            getter=lambda r,b=attrname: getattr(r,b),
            setter=lambda r,v,b=attrname: setattr(r,b,v))

def ColumnItem(attrname, itemkey, **kwargs):
    'a getitem/setitem column on the row Python object'
    def setitem(r, i, v):  # function needed for use in lambda
        r[i] = v

    return Column(attrname,
            getter=lambda r,i=itemkey: r[i],
            setter=lambda r,v,i=itemkey,f=setitem: f(r,i,v),
            **kwargs)

def ArrayNamedColumns(columns):
    'columns is a list of column names, mapping to r[0]..r[n]'
    return [ColumnItem(colname, i) for i, colname in enumerate(columns)]

def ArrayColumns(ncols):
    'columns is a list of column names, mapping to r[0]..r[n]'
    return [ColumnItem('', i, width=8) for i in range(ncols)]

def DictKeyColumns(d):
    return [ColumnItem(k, k, type=detectType(d[k])) for k in d]

def SubrowColumn(origcol, subrowidx, **kwargs):
    return Column(origcol.name, origcol.type,
            getter=lambda r,i=subrowidx,f=origcol.getter: r[i] and f(r[i]) or None,
            setter=lambda r,v,i=subrowidx,f=origcol.setter: r[i] and f(r[i], v) or None,
            width=origcol.width,
            **kwargs)

def combineColumns(cols):
    return Column("+".join(c.name for c in cols),
                  getter=lambda r,cols=cols,ch=options.joinchar: ch.join(filter(None, (c.getValue(r) for c in cols))))
###

def input(prompt, type='', **kwargs):
    if type:
        ret = _inputLine(prompt, history=list(vd().lastInputs[type].keys()), **kwargs)
        vd().lastInputs[type][ret] = ret
    else:
        return _inputLine(prompt, **kwargs)
    return ret

def _inputLine(prompt, **kwargs):
    'add a prompt to the bottom of the screen and get a line of input from the user'
    scr = vd().scr
    windowHeight, windowWidth = scr.getmaxyx()
    scr.addstr(windowHeight-1, 0, prompt)
    vd().inInput = True
    ret = vd().editText(windowHeight-1, len(prompt), windowWidth-len(prompt)-8, attr=colors[options.c_EditCell], unprintablechar=options.ch_Unprintable, **kwargs)
    vd().inInput = False
    return ret

def saveSheet(vs, fn):
    assert vs.progressTotal == vs.progressMade, 'have to finish loading first'
    basename, ext = os.path.splitext(fn)
    funcname = 'save_' + ext[1:]
    if funcname not in g_globals:
        funcname = 'save_tsv'
    g_globals.get(funcname)(vs, fn)
    status('saving to ' + fn)


def draw_clip(scr, y, x, s, attr=curses.A_NORMAL, w=None):
    'Draw string s at (y,x)-(y,x+w), clipping with ellipsis char'
    s = s.replace('\n', options.ch_Newline)

    _, windowWidth = scr.getmaxyx()
    try:
        if w is None:
            w = windowWidth-1
        w = min(w, windowWidth-x-1)
        if w == 0:  # no room anyway
            return

        # convert to string just before drawing
        s = str(s)
        if len(s) > w:
            scr.addstr(y, x, s[:w-1] + options.ch_Ellipsis, attr)
        else:
            scr.addstr(y, x, s, attr)
            if len(s) < w:
                scr.addstr(y, x+len(s), options.ch_ColumnFiller*(w-len(s)), attr)
    except Exception as e:
        raise type(e)('%s [clip_draw y=%s x=%s len(s)=%s w=%s]' % (e, y, x, len(s), w)
                ).with_traceback(sys.exc_info()[2])


## Built-in sheets
class HelpSheet(Sheet):
    def reload(self):
        self.rows = []
        for i, src in enumerate(self.sources):
            self.rows.extend((i, v) for v in src.values())
        self.columns = [SubrowColumn(ColumnItem('keystrokes', 0), 1),
                        SubrowColumn(ColumnItem('action', 1), 1),
                        Column('with_g_prefix', str, lambda r,self=self: self.sources[r[0]].get('g' + r[1][0], (None,'-'))[1]),
                        SubrowColumn(ColumnItem('execstr', 2, width=0), 1)
                ]


## text viewer and dir browser
class TextSheet(Sheet):
    'views a string (one line per row) or a list of strings'
    def reload(self):
        self.columns = [Column(self.name, str)]
        if isinstance(self.source, list):
            self.rows = []
            for x in self.source:
                # copy so modifications don't change 'original'; also one iteration through generator
                self.rows.append(x)
        elif isinstance(self.source, str):
            self.rows = self.source.splitlines()
        elif isinstance(self.source, io.IOBase):
            self.rows = [L[:-1] for L in self.source]
        else:
            error('unknown text type ' + str(type(self.source)))

class DirSheet(Sheet):
    'browses a directory, ENTER dives into the file'
    def reload(self):
        self.rows = [(p, p.stat()) for p in self.source.iterdir()]  #  if not p.name.startswith('.')]
        self.command(ENTER, 'vd.push(openSource(cursorRow[0]))', 'open file')  # path, filename
        self.columns = [Column('filename', str, lambda r: r[0].name + r[0].ext),
                      Column('type', str, lambda r: r[0].is_dir() and '/' or r[0].suffix),
                      Column('size', int, lambda r: r[1].st_size),
                      Column('mtime', date, lambda r: r[1].st_mtime)]

#### options management
class OptionsObject:
    'simple class to get the option value from base_options'
    def __init__(self, d):
        self._opts = d
    def __getattr__(self, k):
        name, value, default, helpstr = self._opts[k]
        return value
    def __setitem__(self, k, v):
        if k not in self._opts:
            raise Exception('no such option "%s"' % k)
        self._opts[k][1] = v

options = OptionsObject(base_options)

class OptionsSheet(Sheet):
    def reload(self):
        self.rows = list(self.source.values())
        self.columns = ArrayNamedColumns('option value default description'.split())
        self.command(ENTER, 'cursorRow[1] = editCell(1)', 'edit this option')
        self.command('e', 'cursorRow[1] = editCell(1)', 'edit this option')


# each row is a Task object
class TasksSheet(Sheet):
    def reload(self):
        self.command('^C', 'ctype_async_raise(cursorRow.thread, EscapeException)', 'cancel this action')
        self.command(ENTER, 'vd.push(ProfileSheet(cursorRow))', 'push profile sheet for this action')
        self.columns = [
            ColumnAttr('name'),
            ColumnAttr('elapsed_s', type=float),
            ColumnAttr('status'),
        ]
        self.rows = vd().tasks

def ProfileSheet(task):
    return TextSheet(task.name + '_profile', task.profileResults)

#### enable external addons
def open_vd(p):
    vs = open_tsv(p)
    vs.reload()
    return vd

def open_py(p):
    contents = p.read_text()
    exec(contents, g_globals)
    status('executed %s' % p)

def open_txt(p):
    fp = p.open_text()
    if '\t' in next(fp):
        return open_tsv(p)  # TSV often have .txt extension
    return TextSheet(p.name, fp)  # leaks file handle

def open_tsv(p):
    vs = Sheet(p.name, p)
    vs.loader = lambda vs=vs: load_tsv(vs)
    return vs

@async
def load_tsv(vs):
    'parses contents and populates vs'
    header_lines = int(options.headerlines)

    vs.editlog('load_tsv', vs.source.name, headerlines=header_lines)

    vs.rows = []
    with vs.source.open_text() as fp:
        i = 0
        while i < (header_lines or 1):
            L = next(fp)
            L = L[:-1]
            if L:
                vs.rows.append(L.split('\t'))
                i += 1

        if header_lines == 0:
            vs.columns = ArrayColumns(len(vs.rows[0]))
        else:
            # columns ideally reflect the max number of fields over all rows
            # but that's a lot of work for a large dataset
            vs.columns = ArrayNamedColumns('\\n'.join(x) for x in zip(*vs.rows[:header_lines]))
            vs.rows = vs.rows[header_lines:]

        vs.progressMade = 0
        vs.progressTotal = vs.source.filesize
        for L in fp:
            L = L[:-1]
            if L:
                vs.rows.append(L.split('\t'))
            vs.progressMade += len(L)

    vs.progressMade = 0
    vs.progressTotal = 0

    status('loaded')

    return vs

@async
def save_tsv(vs, fn):
    vs.progressMade = 0
    vs.progressTotal = len(vs.rows)
    with open(fn, 'w', encoding=options.encoding, errors=options.encoding_errors) as fp:
        colhdr = '\t'.join(col.name for col in vs.visibleCols) + '\n'
        if colhdr.strip():  # is anything but whitespace
            fp.write(colhdr)
        for r in vs.rows:
            vs.progressMade += 1
            fp.write('\t'.join(col.getDisplayValue(r) for col in vs.visibleCols) + '\n')
    status('%s save finished' % fn)

### curses helpers

def editText(scr, y, x, w, attr=curses.A_NORMAL, value='', fillchar=' ', unprintablechar='.', completions=[], history=[]):
    def until(func):
        ret = None
        while not ret:
            ret = func()

        return ret

    def splice(v, i, s):  # splices s into the string v at i (v[i] = s[0])
        return v if i < 0 else v[:i] + s + v[i:]

    def clean(s):
        return ''.join(c if c.isprintable() else ('<%04X>' % ord(c)) for c in str(s))

    def delchar(s, i, remove=1):
        return s[:i] + s[i+remove:]

    def complete(v, comps, cidx):
        if comps:
            for i in range(cidx, cidx + len(comps)):
                i %= len(comps)
                if comps[i].startswith(v):
                    return comps[i]
        # beep
        return v

    insert_mode = True
    first_action = True
    v = str(value)  # value under edit
    i = 0           # index into v
    comps_idx = 2
    hist_idx = 0

    while True:
        dispval = clean(v)
        dispi = i
        if len(dispval) < w:
            dispval += fillchar*(w-len(dispval))
        elif i >= w:
            dispi = w-1
            dispval = dispval[i-w:]

        scr.addstr(y, x, dispval, attr)
        scr.move(y, x+dispi)
        ch = vd().getkeystroke()
        if ch == '':                               continue
        elif ch == 'KEY_IC':                       insert_mode = not insert_mode
        elif ch == '^A' or ch == 'KEY_HOME':       i = 0
        elif ch == '^B' or ch == 'KEY_LEFT':       i -= 1
        elif ch == '^C' or ch == ESC:             raise EscapeException(ch)
        elif ch == '^D' or ch == 'KEY_DC':         v = delchar(v, i)
        elif ch == '^E' or ch == 'KEY_END':        i = len(v)
        elif ch == '^F' or ch == 'KEY_RIGHT':      i += 1
        elif ch in ('^H', 'KEY_BACKSPACE', '^?'):  i -= 1 if i > 0 else 0; v = delchar(v, i)
<<<<<<< HEAD
        elif ch == 'KEY_TAB':                      comps_idx += 1; v = complete(v[:i], completions, comps_idx)
        elif ch == 'KEY_BTAB':                     comps_idx -= 1; v = complete(v[:i], completions, comps_idx)
        elif ch == ENTER or ch == ENTER:             break
        elif ch == '^K':                           v = v[:i]
        elif ch == '^R':                           v = str(value)
        elif ch == '^T':                           v = delchar(splice(v, i-2, v[i-1]), i)
        elif ch == '^U':                           v = v[i:]; i = 0
        elif ch == '^V':                           v = splice(v, i, until(scr.get_wch)); i += 1
=======
        elif ch == '^I':                           comps_idx += 1; v = complete(v[:i], completions, comps_idx)
        elif ch == 'KEY_BTAB':                     comps_idx -= 1; v = complete(v[:i], completions, comps_idx)
        elif ch == '^J':                           break  # ENTER
        elif ch == '^K':                           v = v[:i]  # ^Kill to end-of-line
        elif ch == '^R':                           v = str(value)  # ^Reload initial value
        elif ch == '^T':                           v = delchar(splice(v, i-2, v[i-1]), i)  # swap chars
        elif ch == '^U':                           v = v[i:]; i = 0  # clear to beginning
        elif ch == '^V':                           v = splice(v, i, until(scr.get_wch)); i += 1  # literal character
>>>>>>> 3f531760
        elif history and ch == 'KEY_UP':           hist_idx += 1; v = history[hist_idx % len(history)]
        elif history and ch == 'KEY_DOWN':         hist_idx -= 1; v = history[hist_idx % len(history)]
        elif ch.startswith('KEY_'):                pass
        else:
            if first_action:
                v = ''
            if insert_mode:
                v = splice(v, i, ch)
            else:
                v = v[:i] + ch + v[i+1:]

            i += 1

        if i < 0: i = 0
        if i > len(v): i = len(v)
        first_action = False

    return v


colors = collections.defaultdict(lambda: curses.A_NORMAL, {
    'bold': curses.A_BOLD,
    'reverse': curses.A_REVERSE,
    'normal': curses.A_NORMAL,
})


nextColorPair = 1
def setupcolors(stdscr, f, *args):
    def makeColor(fg, bg):
        global nextColorPair
        if curses.has_colors():
            curses.init_pair(nextColorPair, fg, bg)
            c = curses.color_pair(nextColorPair)
            nextColorPair += 1
        else:
            c = curses.A_NORMAL

        return c

    curses.raw()    # get control keys instead of signals
    curses.meta(1)  # allow "8-bit chars"
#    curses.mousemask(curses.ALL_MOUSE_EVENTS)  # enable mouse events

    colors['red'] = curses.A_BOLD | makeColor(curses.COLOR_RED, curses.COLOR_BLACK)
    colors['blue'] = curses.A_BOLD | makeColor(curses.COLOR_BLUE, curses.COLOR_BLACK)
    colors['green'] = curses.A_BOLD | makeColor(curses.COLOR_GREEN, curses.COLOR_BLACK)
    colors['brown'] = makeColor(curses.COLOR_YELLOW, curses.COLOR_BLACK)
    colors['yellow'] = curses.A_BOLD | colors['brown']
    colors['cyan'] = makeColor(curses.COLOR_CYAN, curses.COLOR_BLACK)
    colors['magenta'] = makeColor(curses.COLOR_MAGENTA, curses.COLOR_BLACK)

    colors['red_bg'] = makeColor(curses.COLOR_WHITE, curses.COLOR_RED)
    colors['blue_bg'] = makeColor(curses.COLOR_WHITE, curses.COLOR_BLUE)
    colors['green_bg'] = makeColor(curses.COLOR_BLACK, curses.COLOR_GREEN)
    colors['brown_bg'] = colors['yellow_bg'] = makeColor(curses.COLOR_BLACK, curses.COLOR_YELLOW)
    colors['cyan_bg'] = makeColor(curses.COLOR_BLACK, curses.COLOR_CYAN)
    colors['magenta_bg'] = makeColor(curses.COLOR_BLACK, curses.COLOR_MAGENTA)

    return f(stdscr, *args)


def wrapper(f, *args):
    return curses.wrapper(setupcolors, f, *args)

### external interface

class Path:
    '''Modeled after pathlib.Path.'''
    def __init__(self, fqpn):
        self.fqpn = fqpn
        fn = os.path.split(fqpn)[-1]
        self.name, self.ext = os.path.splitext(fn)
        self.suffix = self.ext[1:]

    def open_text(self):
        return open(self.resolve(), encoding=options.encoding, errors=options.encoding_errors)

    def read_text(self):
        with self.open_text() as fp:
            return fp.read()

    def read_bytes(self):
        with open(self.resolve(), 'rb') as fp:
            return fp.read()

    def is_dir(self):
        return os.path.isdir(self.resolve())

    def iterdir(self):
        return [self.parent] + [Path(os.path.join(self.fqpn, f)) for f in os.listdir(self.resolve())]

    def stat(self):
        return os.stat(self.resolve())

    def resolve(self):
        return os.path.expandvars(os.path.expanduser(self.fqpn))

    @property
    def parent(self):
        return Path(self.fqpn + "/..")

    @property
    def filesize(self):
        return self.stat().st_size

    def __str__(self):
        return self.fqpn


def openSource(p, filetype=None):
    'open a Path or a str (converts to Path or calls some TBD openUrl)'
    if isinstance(p, str):
        if '://' in p:
            vs = openUrl(p)
        else:
            return openSource(Path(p), filetype)  # convert to Path and recurse
    elif isinstance(p, Path):
        if filetype is None:
            filetype = p.suffix

        if os.path.isdir(p.resolve()):
            vs = DirSheet(p.name, p)
            filetype = 'dir'
        else:
            openfunc = 'open_' + filetype.lower()
            if openfunc not in g_globals:
                status('no %s function' % openfunc)
                filetype = 'txt'
                openfunc = 'open_txt'
            vs = g_globals[openfunc](p)
    else:  # some other object
        status('unknown object type %s' % type(p))
        vs = None

    if vs:
        status('opening %s as %s' % (p.name, filetype))
    return vs

def run(sheetlist=[]):
    'main entry point to invoke curses mode'

    # reduce ESC timeout to 25ms. http://en.chys.info/2009/09/esdelay-ncurses/
    os.putenv('ESCDELAY', '25')

    ret = wrapper(curses_main, sheetlist)
    if ret:
        print(ret)

def curses_main(_scr, sheetlist=[]):
    for vs in sheetlist:
        vd().push(vs)  # first push does a reload
    return vd().run(_scr)

g_globals = globals()
def set_globals(g):
    global g_globals
    g_globals = g

if __name__ == '__main__':
    run(openSource(src) for src in sys.argv[1:])<|MERGE_RESOLUTION|>--- conflicted
+++ resolved
@@ -1477,25 +1477,14 @@
         elif ch == '^E' or ch == 'KEY_END':        i = len(v)
         elif ch == '^F' or ch == 'KEY_RIGHT':      i += 1
         elif ch in ('^H', 'KEY_BACKSPACE', '^?'):  i -= 1 if i > 0 else 0; v = delchar(v, i)
-<<<<<<< HEAD
-        elif ch == 'KEY_TAB':                      comps_idx += 1; v = complete(v[:i], completions, comps_idx)
-        elif ch == 'KEY_BTAB':                     comps_idx -= 1; v = complete(v[:i], completions, comps_idx)
-        elif ch == ENTER or ch == ENTER:             break
-        elif ch == '^K':                           v = v[:i]
-        elif ch == '^R':                           v = str(value)
-        elif ch == '^T':                           v = delchar(splice(v, i-2, v[i-1]), i)
-        elif ch == '^U':                           v = v[i:]; i = 0
-        elif ch == '^V':                           v = splice(v, i, until(scr.get_wch)); i += 1
-=======
         elif ch == '^I':                           comps_idx += 1; v = complete(v[:i], completions, comps_idx)
         elif ch == 'KEY_BTAB':                     comps_idx -= 1; v = complete(v[:i], completions, comps_idx)
-        elif ch == '^J':                           break  # ENTER
+        elif ch == ENTER:                          break
         elif ch == '^K':                           v = v[:i]  # ^Kill to end-of-line
         elif ch == '^R':                           v = str(value)  # ^Reload initial value
         elif ch == '^T':                           v = delchar(splice(v, i-2, v[i-1]), i)  # swap chars
         elif ch == '^U':                           v = v[i:]; i = 0  # clear to beginning
         elif ch == '^V':                           v = splice(v, i, until(scr.get_wch)); i += 1  # literal character
->>>>>>> 3f531760
         elif history and ch == 'KEY_UP':           hist_idx += 1; v = history[hist_idx % len(history)]
         elif history and ch == 'KEY_DOWN':         hist_idx -= 1; v = history[hist_idx % len(history)]
         elif ch.startswith('KEY_'):                pass
